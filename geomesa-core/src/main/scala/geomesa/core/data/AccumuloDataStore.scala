--- conflicted
+++ resolved
@@ -17,7 +17,6 @@
 
 package geomesa.core.data
 
-<<<<<<< HEAD
 import com.typesafe.scalalogging.slf4j.Logging
 import geomesa.core
 import geomesa.core.data.AccumuloFeatureWriter.{LocalRecordDeleter, LocalRecordWriter, MapReduceRecordWriter}
@@ -27,12 +26,10 @@
 import java.io.{IOException, Serializable}
 import java.util.{Map => JMap}
 import org.apache.accumulo.core.client._
-=======
 import geomesa.core.data.FeatureEncoding.FeatureEncoding
 import geomesa.core.index.{Constants, SpatioTemporalIndexSchema}
 import java.io.Serializable
 import java.util.{Map=>JMap}
->>>>>>> 0180cb11
 import org.apache.accumulo.core.client.mock.MockConnector
 import org.apache.accumulo.core.data.{Mutation, Value, Range}
 import org.apache.accumulo.core.file.keyfunctor.ColumnFamilyFunctor
@@ -53,14 +50,9 @@
 /**
  *
  * @param connector        Accumulo connector
-<<<<<<< HEAD
  * @param tableName        The name of the Accumulo table contains the various features
  * @param authorizationsProvider   Provides the authorizations used to access data
  * @param writeVisibilities   Visibilities applied to any data written by this store
-=======
- * @param tableName        The name of the Accumulo table contains the catalog
- * @param authorizations   The authorizations used to access data
->>>>>>> 0180cb11
  *
  *  This class handles DataStores which are stored in Accumulo Tables.  To be clear, one table may
  *  contain multiple features addressed by their featureName.
@@ -76,7 +68,6 @@
 
   Hints.putSystemDefault(Hints.FORCE_LONGITUDE_FIRST_AXIS_ORDER, true)
 
-<<<<<<< HEAD
   private val validated = scala.collection.mutable.Map[String, String]()
 
   private val metaDataCache = scala.collection.mutable.HashMap[(String, Text), Option[String]]()
@@ -178,9 +169,31 @@
         Option(userData.get(core.index.SF_PROPERTY_START_TIME).asInstanceOf[String])
       else
         None
-=======
-  val tableOps = connector.tableOperations()
-  if(!tableOps.exists(tableName)) tableOps.create(tableName)
+    }
+    val featureEncodingValue = fe.toString
+
+    // store each metadata in the associated column family
+    val attributeMap = Map(ATTRIBUTES_CF          -> attributesValue,
+                            SCHEMA_CF             -> schemaValue,
+                            DTGFIELD_CF           -> dtgValue.getOrElse(Constants.SF_PROPERTY_START_TIME),
+                            FEATURE_ENCODING_CF   -> featureEncodingValue,
+                            VISIBILITIES_CF       -> writeVisibilities)
+
+    attributeMap.foreach { case (cf, value) =>
+      putMetadata(featureName, mutation, cf, value)
+    }
+
+    // write out a visibilities protected entry that we can use to validate that a user can see
+    // data in this store
+    if (!writeVisibilities.isEmpty) {
+      mutation.put(VISIBILITIES_CHECK_CF, EMPTY_COLQ, new ColumnVisibility(writeVisibilities),
+                    new Value(writeVisibilities.getBytes))
+    }
+
+    // write out the mutation
+    writeMutations(mutation)
+  }
+
 
   type KVEntry = JMap.Entry[Key,Value]
 
@@ -231,42 +244,6 @@
     writeMetadata(featureType)
   }
 
-
-  def writeMetadata(sft: SimpleFeatureType) {
-    val featureName = sft.getName.getLocalPart
-    val attributesValue = new Value(DataUtilities.encodeType(sft).getBytes)
-    writeMetadataItem(featureName, ATTRIBUTES_CF, attributesValue)
-    val schemaValue = createIndexSchema(sft)
-    writeMetadataItem(featureName, SCHEMA_CF, new Value(schemaValue.getBytes))
-    val userData = sft.getUserData
-    if(userData.containsKey(Constants.SF_PROPERTY_START_TIME)) {
-      val dtgField = userData.get(Constants.SF_PROPERTY_START_TIME)
-      writeMetadataItem(featureName, DTGFIELD_CF, new Value(dtgField.asInstanceOf[String].getBytes))
->>>>>>> 0180cb11
-    }
-    val featureEncodingValue = fe.toString
-
-    // store each metadata in the associated column family
-    val attributeMap = Map(ATTRIBUTES_CF          -> attributesValue,
-                            SCHEMA_CF             -> schemaValue,
-                            DTGFIELD_CF           -> dtgValue.getOrElse(Constants.SF_PROPERTY_START_TIME),
-                            FEATURE_ENCODING_CF   -> featureEncodingValue,
-                            VISIBILITIES_CF       -> writeVisibilities)
-
-    attributeMap.foreach { case (cf, value) =>
-      putMetadata(featureName, mutation, cf, value)
-    }
-
-    // write out a visibilities protected entry that we can use to validate that a user can see
-    // data in this store
-    if (!writeVisibilities.isEmpty) {
-      mutation.put(VISIBILITIES_CHECK_CF, EMPTY_COLQ, new ColumnVisibility(writeVisibilities),
-                    new Value(writeVisibilities.getBytes))
-    }
-
-    // write out the mutation
-    writeMutations(mutation)
-  }
 
   /**
    * Handles creating a mutation for writing metadata
@@ -601,16 +578,9 @@
    */
   override def getSchema(featureName: String): SimpleFeatureType = {
     val sft = DataUtilities.createType(featureName, getAttributes(featureName))
-<<<<<<< HEAD
-    val dtgField = readMetadataItem(featureName, DTGFIELD_CF)
-                   .getOrElse(Constants.SF_PROPERTY_START_TIME)
-    sft.getUserData.put(core.index.SF_PROPERTY_START_TIME, dtgField)
-    sft.getUserData.put(core.index.SF_PROPERTY_END_TIME, dtgField)
-=======
     val dtgField = readMetadataItem(featureName, DTGFIELD_CF).getOrElse(Constants.SF_PROPERTY_START_TIME)
     sft.getUserData.put(Constants.SF_PROPERTY_START_TIME, dtgField)
     sft.getUserData.put(Constants.SF_PROPERTY_END_TIME,   dtgField)
->>>>>>> 0180cb11
     sft
   }
 
@@ -634,15 +604,10 @@
     val featureType = getSchema(typeName)
     val indexSchemaFmt = getIndexSchemaFmt(typeName)
     val fe = getFeatureEncoder(typeName)
-<<<<<<< HEAD
     val schema = IndexSchema(indexSchemaFmt, featureType, fe)
     val writer = new LocalRecordWriter(tableName, connector)
     val deleter = new LocalRecordDeleter(tableName, connector)
     new ModifyAccumuloFeatureWriter(featureType, schema, writer, writeVisibilities, deleter, this)
-=======
-    val schema = SpatioTemporalIndexSchema(indexSchemaFmt, featureType, fe)
-    new ModifyAccumuloFeatureWriter(featureType, schema, connector, fe, this)
->>>>>>> 0180cb11
   }
 
   /* optimized for GeoTools API to return writer ONLY for appending (aka don't scan table) */
@@ -653,19 +618,13 @@
     val featureType = getSchema(typeName)
     val indexSchemaFmt = getIndexSchemaFmt(typeName)
     val fe = getFeatureEncoder(typeName)
-<<<<<<< HEAD
     val schema = IndexSchema(indexSchemaFmt, featureType, fe)
     val writer = new LocalRecordWriter(tableName, connector)
     new AppendAccumuloFeatureWriter(featureType, schema, writer, writeVisibilities)
-=======
-    val schema = SpatioTemporalIndexSchema(indexSchemaFmt, featureType, fe)
-    new AppendAccumuloFeatureWriter(featureType, schema, connector, fe, this)
->>>>>>> 0180cb11
   }
 
   override def getUnsupportedFilter(featureName: String, filter: Filter): Filter = Filter.INCLUDE
 
-<<<<<<< HEAD
   /**
    * Creates a scanner for the table underlying this data store
    *
@@ -683,10 +642,6 @@
   def createScanner: Scanner = {
     connector.createScanner(tableName, authorizationsProvider.getAuthorizations)
   }
-=======
-  // Catalog BatchScanner
-  def createBatchScanner = connector.createBatchScanner(tableName, authorizations, 100)
->>>>>>> 0180cb11
 
   def createBatchScanner(sft: SimpleFeatureType) =
     connector.createBatchScanner(getSTIdxTableForType(sft), authorizations, 100)
@@ -746,16 +701,10 @@
     val featureType = getSchema(featureName)
     val idxFmt = getIndexSchemaFmt(featureName)
     val fe = getFeatureEncoder(featureName)
-<<<<<<< HEAD
     val idx = IndexSchema(idxFmt, featureType, fe)
     val writer = new MapReduceRecordWriter(context)
     // TODO allow deletes? modifications?
     new AppendAccumuloFeatureWriter(featureType, idx, writer, writeVisibilities)
-=======
-    val idx = SpatioTemporalIndexSchema(idxFmt, featureType, fe)
-    // TODO allow deletes? modifications?
-    new AppendAccumuloFeatureWriter(featureType, idx, connector, fe, this)
->>>>>>> 0180cb11
   }
 
 }