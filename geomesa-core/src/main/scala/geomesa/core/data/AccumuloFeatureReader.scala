--- conflicted
+++ resolved
@@ -19,12 +19,10 @@
 
 import com.vividsolutions.jts.geom._
 import geomesa.core.index._
-<<<<<<< HEAD
 import org.geotools.data.{DataUtilities, Query, FeatureReader}
 import org.geotools.factory.CommonFactoryFinder
 import org.geotools.filter.text.ecql.ECQL
 import org.opengis.feature.simple.{SimpleFeature, SimpleFeatureType}
-=======
 import geomesa.utils.geohash.GeohashUtils
 import org.apache.accumulo.core.data.Value
 import org.geotools.data.{DataUtilities, Query, FeatureReader}
@@ -35,7 +33,6 @@
 import geomesa.core.iterators.DensityIterator
 import org.geotools.geometry.jts.ReferencedEnvelope
 import org.geotools.factory.CommonFactoryFinder
->>>>>>> 0aef3478
 
 class AccumuloFeatureReader(dataStore: AccumuloDataStore,
                             featureName: String,
@@ -47,8 +44,6 @@
 
   import AccumuloFeatureReader._
   import collection.JavaConversions._
-<<<<<<< HEAD
-=======
 
   val ff = CommonFactoryFinder.getFilterFactory2(null)
 
@@ -61,7 +56,6 @@
       val q1 = new Query(sft.getTypeName, ff.bbox(ff.property(sft.getGeometryDescriptor.getLocalName), env))
       DataUtilities.mixQueries(q1, query, "geomesa.mixed.query")
     } else query
->>>>>>> 0aef3478
 
   lazy val ff = CommonFactoryFinder.getFilterFactory2
   lazy val indexSchema = SpatioTemporalIndexSchema(indexSchemaFmt, sft)
@@ -78,7 +72,6 @@
       else res.asInstanceOf[Polygon]
   }
 
-<<<<<<< HEAD
   val filterVisitor = new FilterToAccumulo(sft)
   val rewrittenCQL = filterVisitor.visit(query)
   val cqlString = ECQL.toCQL(rewrittenCQL)
@@ -88,87 +81,11 @@
 
   lazy val spatial = filterVisitor.spatialPredicate
   lazy val temporal = filterVisitor.temporalPredicate
-  lazy val iterValues = indexSchema.query(bs, spatial, temporal, encodedSFT, Some(cqlString))
-=======
-  lazy val (iterValues, bs) =
-    if(derivedQuery.getFilter == Filter.EXCLUDE) (Iterator.empty, None)
-    else try {
-      val givenFilter = derivedQuery.getFilter
+  lazy val underlyingIter = indexSchema.query(bs, spatial, temporal, encodedSFT, Some(cqlString), query.getHints.containsKey(DENSITY_KEY))
 
-      // extract the query polygon, the query interval, and the filter that
-      // results from removing these portions
-      val extractor = FilterExtractor(geometryPropertyName, TreeSet(dtgStartField, dtgEndField))
-
-      val Extraction(optPolygon, optInterval, optFilter) = {
-        val extraction = extractor.extractAndModify(givenFilter)
-        if (SetLikeExtraction.isDefined(extraction)) extraction.get
-        else Extraction(
-          SetLikePolygon.nothing,
-          SetLikeInterval.nothing,
-          SetLikeFilter.nothing
-        )
-      }
-
-      // compute the net query-polygon, interval, and ECQL filter
-      val (polygon, isDisjoint) = optPolygon match {
-        case op if SetLikePolygon.isUndefined(op)  => (null, false)
-        case op if SetLikePolygon.isNothing(op)    => (null, true)
-        case op if SetLikePolygon.isEverything(op) => (null, false)
-        case Some(rawPoly)                         => bounds match {
-          case null                          => (rawPoly, false)
-          case b if rawPoly.disjoint(bounds) => (null, true)
-          case b if rawPoly.covers(bounds)   => (bounds.asInstanceOf[Polygon], false)
-          case _                             =>
-            (rawPoly.intersection(bounds).asInstanceOf[Polygon], false)
-        }
-      }
-      val interval = optInterval match {
-        case oi if SetLikeInterval.isUndefined(oi)  => null
-        case oi if SetLikeInterval.isNothing(oi)    => null
-        case oi if SetLikeInterval.isEverything(oi) => null
-        case Some(i)                                => i
-      }
-      val ecql: Option[String] = optFilter match {
-        case of if SetLikeFilter.isUndefined(of)  => None
-        case of if SetLikeFilter.isNothing(of)    => None
-        case of if SetLikeFilter.isEverything(of) => None
-        case Some(filter)                         => Some(ECQL.toCQL(filter))
-      }
-
-      // how large a query polygon do we have?
-      val ghPrecision= GeohashUtils.estimateGeometryGeohashPrecision(polygon)
-
-      //@TODO convert this to DEBUG logging as part of CBGEO-34
-      println("[AccumuloFeatureReader]")
-      println("  Query:  " + derivedQuery.toString)
-      println("  Polygon:  " + polygon)
-      println("  Are query-polygon and bounds disjoint?  " + isDisjoint)
-      println(s"  Interval:  $interval")
-      println("  GeoHash precision:  " + ghPrecision)
-      println("  ECQL:  " + ecql)
-
-      // run the query
-      val bs = dataStore.createBatchScanner
-
-      val underlyingIter =
-        if(isDisjoint) Iterator.empty
-        else indexSchema.query(bs, polygon, interval, attributes, ecql, query.getHints.containsKey(DENSITY_KEY))
-
-      val iter =
-        if(query.getHints.containsKey(DENSITY_KEY)) unpackDensityFeatures(underlyingIter)
-        else underlyingIter.map { v => SimpleFeatureEncoder.decode(sft, v) }
-
-      (iter, Some(bs))
-    } catch {
-      case t: Throwable =>
-        // let the user (perusing the log, no doubt) see why the query failed
-        //@TODO convert this to DEBUG logging as part of CBGEO-34
-        println("Could not satisfy query request", t)
-
-        // dummy return value
-        (Iterator.empty, None)
-    }
->>>>>>> 0aef3478
+  lazy val iter =
+    if(query.getHints.containsKey(DENSITY_KEY)) unpackDensityFeatures(underlyingIter)
+    else underlyingIter.map { v => SimpleFeatureEncoder.decode(sft, v) }
 
   def unpackDensityFeatures(iter: Iterator[Value]) =
     iter.flatMap { i => DensityIterator.expandFeature(SimpleFeatureEncoder.decode(projectedSFT, i)) }
@@ -183,13 +100,10 @@
 }
 
 object AccumuloFeatureReader {
-<<<<<<< HEAD
-=======
   val DENSITY_KEY = new ClassKey(classOf[java.lang.Boolean])
   val WIDTH_KEY   = new IntegerKey(256)
   val HEIGHT_KEY  = new IntegerKey(256)
   val BBOX_KEY    = new ClassKey(classOf[ReferencedEnvelope])
 
->>>>>>> 0aef3478
   val latLonGeoFactory = new GeometryFactory(new PrecisionModel(PrecisionModel.FLOATING), 4326)
 }