/*
 * Copyright 2014 Commonwealth Computer Research, Inc.
 *
 * Licensed under the Apache License, Version 2.0 (the "License");
 * you may not use this file except in compliance with the License.
 * You may obtain a copy of the License at
 *
 * http://www.apache.org/licenses/LICENSE-2.0
 *
 * Unless required by applicable law or agreed to in writing, software
 * distributed under the License is distributed on an "AS IS" BASIS,
 * WITHOUT WARRANTIES OR CONDITIONS OF ANY KIND, either express or implied.
 * See the License for the specific language governing permissions and
 * limitations under the License.
 */

package org.locationtech.geomesa

import scala.collection.mutable

package object core {

  // This first string is used as a SimpleFeature attribute name.
  //  Since we would like to be able to use ECQL filters, we are restricted to letters, numbers, and _'s.
  val DEFAULT_GEOMETRY_PROPERTY_NAME = "SF_PROPERTY_GEOMETRY"
  val DEFAULT_DTG_PROPERTY_NAME = "dtg"
  val DEFAULT_DTG_END_PROPERTY_NAME = "dtg_end_time"

  val DEFAULT_FEATURE_TYPE = "geomesa.feature.type"
  val DEFAULT_SCHEMA_NAME  = "geomesa.index.schema"
  val DEFAULT_FEATURE_NAME = "geomesa.index.feature"

  val INGEST_TABLE_NAME                      = "geomesa.ingest.table"
  val ST_FILTER_PROPERTY_NAME                = "geomesa.index.filter"
  val DEFAULT_INTERVAL_PROPERTY_NAME         = "geomesa.index.interval"
  val DEFAULT_ATTRIBUTE_NAMES                = "geomesa.index.shapefile.attribute-names"
  val DEFAULT_CACHE_SIZE_NAME                = "geomesa.index.cache-size"
  val DEFAULT_CACHE_TABLE_NAME               = "geomesa.index.cache-table"
  val DEFAULT_AGGREGATOR_CLASS_PROPERTY_NAME = "geomesa.iterators.aggregator-class"

<<<<<<< HEAD
  val GEOMESA_ITERATORS_SIMPLE_FEATURE_TYPE      = "geomesa.iterators.aggregator-types"
  val GEOMESA_ITERATORS_SFT_NAME                 = "geomesa.iterators.sft-name"
  val GEOMESA_ITERATORS_ATTRIBUTE_NAME           = "geomesa.iterators.attribute.name"
  val GEOMESA_ITERATORS_ECQL_FILTER              = "geomesa.iterators.ecql-filter"
  val GEOMESA_ITERATORS_TRANSFORM                = "geomesa.iterators.transform"
  val GEOMESA_ITERATORS_TRANSFORM_SCHEMA         = "geomesa.iterators.transform.schema"
  val GEOMESA_ITERATORS_IS_DENSITY_TYPE          = "geomesa.iterators.is-density-type"
  val GEOMESA_ITERATORS_IS_TEMPORAL_DENSITY_TYPE = "geomesa.iterators.is-temporal-density-type"
=======
  val GEOMESA_ITERATORS_SIMPLE_FEATURE_TYPE = "geomesa.iterators.aggregator-types"
  val GEOMESA_ITERATORS_SFT_NAME            = "geomesa.iterators.sft-name"
  val GEOMESA_ITERATORS_SFT_INDEX_VALUE     = "geomesa.iterators.sft.index-value-schema"
  val GEOMESA_ITERATORS_ATTRIBUTE_NAME      = "geomesa.iterators.attribute.name"
  val GEOMESA_ITERATORS_ECQL_FILTER         = "geomesa.iterators.ecql-filter"
  val GEOMESA_ITERATORS_TRANSFORM           = "geomesa.iterators.transform"
  val GEOMESA_ITERATORS_TRANSFORM_SCHEMA    = "geomesa.iterators.transform.schema"
  val GEOMESA_ITERATORS_IS_DENSITY_TYPE     = "geomesa.iterators.is-density-type"

  /**
   * Sums the values by key and returns a map containing all of the keys in the maps, with values
   * equal to the sum of all of the values for that key in the maps.
   * Sums with and aggregates the valueMaps into the aggregateInto map.
   * @param valueMaps
   * @param aggregateInto
   * @param num
   * @tparam K
   * @tparam V
   * @return the modified aggregateInto map containing the summed values
   */
  private[core] def sumNumericValueMutableMaps[K, V](valueMaps: Iterable[collection.Map[K,V]],
                                                     aggregateInto: mutable.Map[K,V] = mutable.Map[K,V]())
                                                    (implicit num: Numeric[V]): mutable.Map[K, V] =
    if(valueMaps.isEmpty) aggregateInto
    else {
      valueMaps.flatten.foldLeft(aggregateInto.withDefaultValue(num.zero)) { case (mapSoFar, (k, v)) =>
        mapSoFar += ((k, num.plus(v, mapSoFar(k))))
      }
    }
>>>>>>> 652e3a1a
}<|MERGE_RESOLUTION|>--- conflicted
+++ resolved
@@ -38,24 +38,15 @@
   val DEFAULT_CACHE_TABLE_NAME               = "geomesa.index.cache-table"
   val DEFAULT_AGGREGATOR_CLASS_PROPERTY_NAME = "geomesa.iterators.aggregator-class"
 
-<<<<<<< HEAD
   val GEOMESA_ITERATORS_SIMPLE_FEATURE_TYPE      = "geomesa.iterators.aggregator-types"
   val GEOMESA_ITERATORS_SFT_NAME                 = "geomesa.iterators.sft-name"
+  val GEOMESA_ITERATORS_SFT_INDEX_VALUE          = "geomesa.iterators.sft.index-value-schema"
   val GEOMESA_ITERATORS_ATTRIBUTE_NAME           = "geomesa.iterators.attribute.name"
   val GEOMESA_ITERATORS_ECQL_FILTER              = "geomesa.iterators.ecql-filter"
   val GEOMESA_ITERATORS_TRANSFORM                = "geomesa.iterators.transform"
   val GEOMESA_ITERATORS_TRANSFORM_SCHEMA         = "geomesa.iterators.transform.schema"
   val GEOMESA_ITERATORS_IS_DENSITY_TYPE          = "geomesa.iterators.is-density-type"
   val GEOMESA_ITERATORS_IS_TEMPORAL_DENSITY_TYPE = "geomesa.iterators.is-temporal-density-type"
-=======
-  val GEOMESA_ITERATORS_SIMPLE_FEATURE_TYPE = "geomesa.iterators.aggregator-types"
-  val GEOMESA_ITERATORS_SFT_NAME            = "geomesa.iterators.sft-name"
-  val GEOMESA_ITERATORS_SFT_INDEX_VALUE     = "geomesa.iterators.sft.index-value-schema"
-  val GEOMESA_ITERATORS_ATTRIBUTE_NAME      = "geomesa.iterators.attribute.name"
-  val GEOMESA_ITERATORS_ECQL_FILTER         = "geomesa.iterators.ecql-filter"
-  val GEOMESA_ITERATORS_TRANSFORM           = "geomesa.iterators.transform"
-  val GEOMESA_ITERATORS_TRANSFORM_SCHEMA    = "geomesa.iterators.transform.schema"
-  val GEOMESA_ITERATORS_IS_DENSITY_TYPE     = "geomesa.iterators.is-density-type"
 
   /**
    * Sums the values by key and returns a map containing all of the keys in the maps, with values
@@ -77,5 +68,4 @@
         mapSoFar += ((k, num.plus(v, mapSoFar(k))))
       }
     }
->>>>>>> 652e3a1a
 }