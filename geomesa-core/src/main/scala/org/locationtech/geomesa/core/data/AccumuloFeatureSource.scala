/*
 * Copyright 2014 Commonwealth Computer Research, Inc.
 *
 * Licensed under the Apache License, Version 2.0 (the "License");
 * you may not use this file except in compliance with the License.
 * You may obtain a copy of the License at
 *
 * http://www.apache.org/licenses/LICENSE-2.0
 *
 * Unless required by applicable law or agreed to in writing, software
 * distributed under the License is distributed on an "AS IS" BASIS,
 * WITHOUT WARRANTIES OR CONDITIONS OF ANY KIND, either express or implied.
 * See the License for the specific language governing permissions and
 * limitations under the License.
 */

package org.locationtech.geomesa.core.data

import com.google.common.cache.{CacheBuilder, CacheLoader}
import org.geotools.data._
import org.geotools.data.collection.ListFeatureCollection
import org.geotools.data.simple.{SimpleFeatureCollection, SimpleFeatureSource}
import org.geotools.feature.visitor.{BoundsVisitor, MaxVisitor, MinVisitor}
import org.joda.time.DateTime
import org.locationtech.geomesa.core.process.knn.KNNVisitor
import org.locationtech.geomesa.core.process.proximity.ProximityVisitor
import org.locationtech.geomesa.core.process.query.QueryVisitor
import org.locationtech.geomesa.core.process.temporalDensity.TemporalDensityVisitor
import org.locationtech.geomesa.core.process.tube.TubeVisitor
import org.locationtech.geomesa.core.process.unique.AttributeVisitor
import org.opengis.feature.FeatureVisitor
import org.opengis.feature.`type`.Name
import org.opengis.feature.simple.{SimpleFeature, SimpleFeatureType}
import org.opengis.filter.Filter
import org.opengis.filter.sort.SortBy
import org.opengis.util.ProgressListener

trait AccumuloAbstractFeatureSource extends AbstractFeatureSource {
  self =>

  import org.locationtech.geomesa.utils.geotools.Conversions._

  val dataStore: AccumuloDataStore
  val featureName: Name

  def addFeatureListener(listener: FeatureListener) {}

  def removeFeatureListener(listener: FeatureListener) {}

  def getSchema: SimpleFeatureType = getDataStore.getSchema(featureName)

  def getDataStore: AccumuloDataStore = dataStore

  override def getCount(query: Query) = getFeaturesNoCache(query).features().size

  override def getQueryCapabilities =
    new QueryCapabilities() {
      override def isOffsetSupported = false
      override def isReliableFIDSupported = true
      override def isUseProvidedFIDSupported = true
      override def supportsSorting(sortAttributes: Array[SortBy]) = true
    }

  protected def getFeaturesNoCache(query: Query): SimpleFeatureCollection = {
    AccumuloDataStore.setQueryTransforms(query, getSchema)
    new AccumuloFeatureCollection(self, query)
  }

  override def getFeatures(query: Query): SimpleFeatureCollection = getFeaturesNoCache(query)

  override def getFeatures(filter: Filter): SimpleFeatureCollection = getFeatures(new Query(getSchema().getTypeName, filter))
}

class AccumuloFeatureSource(val dataStore: AccumuloDataStore, val featureName: Name)
  extends AccumuloAbstractFeatureSource

class AccumuloFeatureCollection(source: SimpleFeatureSource, query: Query)
  extends DefaultFeatureResults(source, query) {

  val ds  = source.getDataStore.asInstanceOf[AccumuloDataStore]

  override def getSchema: SimpleFeatureType =
    if(query.getHints.containsKey(TRANSFORMS)) query.getHints.get(TRANSFORM_SCHEMA).asInstanceOf[SimpleFeatureType]
    else super.getSchema

<<<<<<< HEAD
  override def accepts(visitor: FeatureVisitor, progress: ProgressListener) =
    visitor match {
      // TODO GEOMESA-421 implement min/max iterators
      case v: MinVisitor       => v.setValue(new DateTime(2000,1,1,0,0).toDate)
      case v: MaxVisitor       => v.setValue(new DateTime().toDate)
      case v: BoundsVisitor    => v.reset(ds.getBounds(query))
      case v: TubeVisitor      => v.setValue(v.tubeSelect(source, query))
      case v: ProximityVisitor => v.setValue(v.proximitySearch(source, query))
      case v: QueryVisitor     => v.setValue(v.query(source, query))
      case v: KNNVisitor       => v.setValue(v.kNNSearch(source,query))
      case v: AttributeVisitor => v.setValue(v.unique(source, query))
      case _                   => super.accepts(visitor, progress)
    }

  override def reader(): FeatureReader[SimpleFeatureType, SimpleFeature] = super.reader()
}

trait CachingFeatureSource extends AccumuloAbstractFeatureSource {
  self: AccumuloAbstractFeatureSource =>

  private val featureCache =
    CacheBuilder.newBuilder().build(
      new CacheLoader[Query, SimpleFeatureCollection] {
        override def load(query: Query): SimpleFeatureCollection = {
          val accFC = self.getFeaturesNoCache(query)
          new ListFeatureCollection(accFC)
        }
      })

  override def getFeatures(query: Query): SimpleFeatureCollection = {
    // geotools bug in Query.hashCode
    if(query.getStartIndex == null) query.setStartIndex(0)
    featureCache.get(query)
=======
  override def accepts(visitor: FeatureVisitor, progress: ProgressListener) = visitor match {
    // TODO: implement min/max iterators
    case v: MinVisitor               => v.setValue(new DateTime(2000,1,1,0,0).toDate)
    case v: MaxVisitor               => v.setValue(new DateTime().toDate)
    case v: BoundsVisitor            => v.reset(ds.getBounds(query))
    case v: TubeVisitor              => v.setValue(v.tubeSelect(source, query))
    case v: ProximityVisitor         => v.setValue(v.proximitySearch(source, query))
    case v: QueryVisitor             => v.setValue(v.query(source, query))
    case v: TemporalDensityVisitor   => v.setValue(v.query(source, query))
    case v: KNNVisitor               => v.setValue(v.kNNSearch(source,query))
    case _                           => super.accepts(visitor, progress)
>>>>>>> 16ca1aeb
  }

  override def getCount(query: Query): Int = getFeatures(query).size()
}<|MERGE_RESOLUTION|>--- conflicted
+++ resolved
@@ -83,7 +83,6 @@
     if(query.getHints.containsKey(TRANSFORMS)) query.getHints.get(TRANSFORM_SCHEMA).asInstanceOf[SimpleFeatureType]
     else super.getSchema
 
-<<<<<<< HEAD
   override def accepts(visitor: FeatureVisitor, progress: ProgressListener) =
     visitor match {
       // TODO GEOMESA-421 implement min/max iterators
@@ -93,6 +92,7 @@
       case v: TubeVisitor      => v.setValue(v.tubeSelect(source, query))
       case v: ProximityVisitor => v.setValue(v.proximitySearch(source, query))
       case v: QueryVisitor     => v.setValue(v.query(source, query))
+      case v: TemporalDensityVisitor   => v.setValue(v.query(source, query))
       case v: KNNVisitor       => v.setValue(v.kNNSearch(source,query))
       case v: AttributeVisitor => v.setValue(v.unique(source, query))
       case _                   => super.accepts(visitor, progress)
@@ -117,19 +117,6 @@
     // geotools bug in Query.hashCode
     if(query.getStartIndex == null) query.setStartIndex(0)
     featureCache.get(query)
-=======
-  override def accepts(visitor: FeatureVisitor, progress: ProgressListener) = visitor match {
-    // TODO: implement min/max iterators
-    case v: MinVisitor               => v.setValue(new DateTime(2000,1,1,0,0).toDate)
-    case v: MaxVisitor               => v.setValue(new DateTime().toDate)
-    case v: BoundsVisitor            => v.reset(ds.getBounds(query))
-    case v: TubeVisitor              => v.setValue(v.tubeSelect(source, query))
-    case v: ProximityVisitor         => v.setValue(v.proximitySearch(source, query))
-    case v: QueryVisitor             => v.setValue(v.query(source, query))
-    case v: TemporalDensityVisitor   => v.setValue(v.query(source, query))
-    case v: KNNVisitor               => v.setValue(v.kNNSearch(source,query))
-    case _                           => super.accepts(visitor, progress)
->>>>>>> 16ca1aeb
   }
 
   override def getCount(query: Query): Int = getFeatures(query).size()
