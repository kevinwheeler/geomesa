/*
 * Copyright 2014-2014 Commonwealth Computer Research, Inc.
 *
 * Licensed under the Apache License, Version 2.0 (the "License");
 * you may not use this file except in compliance with the License.
 * You may obtain a copy of the License at
 *
 * http://www.apache.org/licenses/LICENSE-2.0
 *
 * Unless required by applicable law or agreed to in writing, software
 * distributed under the License is distributed on an "AS IS" BASIS,
 * WITHOUT WARRANTIES OR CONDITIONS OF ANY KIND, either express or implied.
 * See the License for the specific language governing permissions and
 * limitations under the License.
 */

package org.locationtech.geomesa.core.index

import java.util.Map.Entry

import com.vividsolutions.jts.geom._
import org.apache.accumulo.core.data.{Key, Value}
import org.apache.hadoop.io.Text
import org.geotools.data.{DataUtilities, Query}
import org.geotools.factory.CommonFactoryFinder
import org.geotools.geometry.jts.ReferencedEnvelope
import org.locationtech.geomesa.core.data._
import org.locationtech.geomesa.core.filter._
import org.locationtech.geomesa.core.index.QueryHints._
import org.locationtech.geomesa.core.iterators.TemporalDensityIterator._
import org.locationtech.geomesa.core.iterators.{DeDuplicatingIterator, DensityIterator, TemporalDensityIterator}
import org.locationtech.geomesa.core.security.SecurityUtils
import org.locationtech.geomesa.core.util.CloseableIterator._
import org.locationtech.geomesa.core.util.{CloseableIterator, SelfClosingIterator}
import org.locationtech.geomesa.feature.FeatureEncoding.FeatureEncoding
import org.locationtech.geomesa.feature.{ScalaSimpleFeatureFactory, SimpleFeatureDecoder}
import org.locationtech.geomesa.utils.geotools.SimpleFeatureTypes
import org.opengis.feature.simple.{SimpleFeature, SimpleFeatureType}
import org.opengis.filter.sort.{SortBy, SortOrder}

import scala.reflect.ClassTag

object QueryPlanner {
  val iteratorPriority_RowRegex                        = 0
  val iteratorPriority_AttributeIndexFilteringIterator = 10
  val iteratorPriority_AttributeIndexIterator          = 200
  val iteratorPriority_AttributeUniqueIterator         = 300
  val iteratorPriority_ColFRegex                       = 100
  val iteratorPriority_SpatioTemporalIterator          = 200
  val iteratorPriority_SimpleFeatureFilteringIterator  = 300
  val iteratorPriority_AnalysisIterator                = 400

  val zeroPoint = new GeometryFactory().createPoint(new Coordinate(0,0))
}

case class QueryPlanner(schema: String,
                        featureType: SimpleFeatureType,
                        featureEncoding: FeatureEncoding) extends ExplainingLogging with IndexFilterHelpers {

  // As a pre-processing step, we examine the query/filter and split it into multiple queries.
  // TODO: Work to make the queries non-overlapping.
  def getIterator(acc: AccumuloConnectorCreator,
                  sft: SimpleFeatureType,
                  query: Query,
                  hints: StrategyHints,
                  output: ExplainerOutputType = log): CloseableIterator[Entry[Key,Value]] = {

    output(s"Running ${ExplainerOutputType.toString(query)}")
    val ff = CommonFactoryFinder.getFilterFactory2
    val isDensity = query.getHints.containsKey(BBOX_KEY)
    val duplicatableData = IndexSchema.mayContainDuplicates(featureType)

    def flatten(queries: Seq[Query]): CloseableIterator[Entry[Key, Value]] =
      queries.toIterator.ciFlatMap(configureScanners(acc, sft, _, hints, isDensity, output))

    // in some cases, where duplicates may appear in overlapping queries or the data itself, remove them
    def deduplicate(queries: Seq[Query]): CloseableIterator[Entry[Key, Value]] = {
      val flatQueries = flatten(queries)
      val decoder = SimpleFeatureDecoder(getReturnSFT(query), featureEncoding)
      new DeDuplicatingIterator(flatQueries, (key: Key, value: Value) => decoder.extractFeatureId(value.get))
    }

    if(isDensity) {
      val env = query.getHints.get(BBOX_KEY).asInstanceOf[ReferencedEnvelope]
      val q1 = new Query(featureType.getTypeName, ff.bbox(ff.property(featureType.getGeometryDescriptor.getLocalName), env))
      val mixedQuery = DataUtilities.mixQueries(q1, query, "geomesa.mixed.query")
      if (duplicatableData) {
        deduplicate(Seq(mixedQuery))
      } else {
        flatten(Seq(mixedQuery))
      }
    } else {
      val rawQueries = splitQueryOnOrs(query, output)
      if (rawQueries.length > 1 || duplicatableData) {
        deduplicate(rawQueries)
      } else {
        flatten(rawQueries)
      }
    }
  }
  
  def splitQueryOnOrs(query: Query, output: ExplainerOutputType): Seq[Query] = {
    val originalFilter = query.getFilter
    output(s"Original filter: $originalFilter")

    val rewrittenFilter = rewriteFilterInDNF(originalFilter)
    output(s"Rewritten filter: $rewrittenFilter")

    val orSplitter = new OrSplittingFilter
    val splitFilters = orSplitter.visit(rewrittenFilter, null)

    // Let's just check quickly to see if we can eliminate any duplicates.
    val filters = splitFilters.distinct

    filters.map { filter =>
      val q = new Query(query)
      q.setFilter(filter)
      q
    }
  }

  /**
   * Helper method to execute a query against an AccumuloDataStore
   *
   * If the query contains ONLY an eligible LIKE
   * or EQUALTO query then satisfy the query with the attribute index
   * table...else use the spatio-temporal index table
   *
   * If the query is a density query use the spatio-temporal index table only
   */
  private def configureScanners(acc: AccumuloConnectorCreator,
                       sft: SimpleFeatureType,
                       derivedQuery: Query,
                       hints: StrategyHints,
                       isADensity: Boolean,
                       output: ExplainerOutputType): SelfClosingIterator[Entry[Key, Value]] = {
    output(s"Transforms: ${derivedQuery.getHints.get(TRANSFORMS)}")
    val strategy = QueryStrategyDecider.chooseStrategy(acc.catalogTableFormat(sft), sft, derivedQuery, hints)

    output(s"Strategy: ${strategy.getClass.getCanonicalName}")
    strategy.execute(acc, this, sft, derivedQuery, output)
  }

  def query(query: Query, acc: AccumuloConnectorCreator, hints: StrategyHints):
      CloseableIterator[SimpleFeature] = {
    // Perform the query
    val accumuloIterator = getIterator(acc, featureType, query, hints)

    // Convert Accumulo results to SimpleFeatures
    adaptIterator(accumuloIterator, query)
  }

  // This function decodes/transforms that Iterator of Accumulo Key-Values into an Iterator of SimpleFeatures.
  def adaptIterator(accumuloIterator: CloseableIterator[Entry[Key,Value]], query: Query): CloseableIterator[SimpleFeature] = {
    // Perform a projecting decode of the simple feature
    val returnSFT = getReturnSFT(query)
    val decoder = SimpleFeatureDecoder(returnSFT, featureEncoding)

    // Decode according to the SFT return type.
    // if this is a density query, expand the map
    if (query.getHints.containsKey(DENSITY_KEY)) {
      adaptIteratorForDensityQuery(accumuloIterator, decoder)
    } else if (query.getHints.containsKey(TEMPORAL_DENSITY_KEY)) {
<<<<<<< HEAD
      adaptIteratorForTemporalDensityQuery(accumuloIterator, returnSFT, decoder, query.getHints.containsKey(RETURN_ENCODED))
=======
      adaptIteratorForTemporalDensityQuery(accumuloIterator, returnSFT, decoder)
>>>>>>> e11f4365
    } else {
      adaptIteratorForStandardQuery(accumuloIterator, query, decoder)
    }
  }


  def adaptIteratorForStandardQuery(accumuloIterator: CloseableIterator[Entry[Key, Value]],
                                    query: Query,
                                    decoder: SimpleFeatureDecoder): CloseableIterator[SimpleFeature] = {
    val features = accumuloIterator.map { kv =>
      val ret = decoder.decode(kv.getValue.get)
      val visibility = kv.getKey.getColumnVisibility
      if(visibility != null && !EMPTY_VIZ.equals(visibility)) {
        ret.getUserData.put(SecurityUtils.FEATURE_VISIBILITY, visibility.toString)
      }
      ret
    }

    if (query.getSortBy != null && query.getSortBy.length > 0) sort(features, query.getSortBy)
    else features
  }
<<<<<<< HEAD

  def adaptIteratorForTemporalDensityQuery(accumuloIterator: CloseableIterator[Entry[Key, Value]],
                                           returnSFT: SimpleFeatureType,
                                           decoder: SimpleFeatureDecoder,
                                           returnEncoded: Boolean): CloseableIterator[SimpleFeature] = {
    val timeSeriesStrings = accumuloIterator.map { kv =>
      decoder.decode(kv.getValue.get).getAttribute(TIME_SERIES).toString
    }
=======

  def adaptIteratorForTemporalDensityQuery(accumuloIterator: CloseableIterator[Entry[Key, Value]],
                                           returnSFT: SimpleFeatureType,
                                           decoder: SimpleFeatureDecoder): CloseableIterator[SimpleFeature] = {
    val timeSeriesStrings = accumuloIterator.map { kv =>
      decoder.decode(kv.getValue.get).getAttribute(ENCODED_TIME_SERIES).toString
    }

>>>>>>> e11f4365
    val summedTimeSeries = timeSeriesStrings.map(decodeTimeSeries).reduce(combineTimeSeries)

    val featureBuilder = ScalaSimpleFeatureFactory.featureBuilder(returnSFT)
    featureBuilder.reset()
<<<<<<< HEAD

    if (returnEncoded) {
      featureBuilder.add(TemporalDensityIterator.encodeTimeSeries(summedTimeSeries))
    } else {
      featureBuilder.add(timeSeriesToJSON(summedTimeSeries))
    }


=======
    featureBuilder.add(TemporalDensityIterator.encodeTimeSeries(summedTimeSeries))

>>>>>>> e11f4365
    featureBuilder.add(QueryPlanner.zeroPoint) //Filler value as Feature requires a geometry
    val result = featureBuilder.buildFeature(null)

    List(result).iterator
  }

  def adaptIteratorForDensityQuery(accumuloIterator: CloseableIterator[Entry[Key, Value]],
                                   decoder: SimpleFeatureDecoder): CloseableIterator[SimpleFeature] = {
    accumuloIterator.flatMap { kv =>
      DensityIterator.expandFeature(decoder.decode(kv.getValue.get))
    }
  }

  private def sort(features: CloseableIterator[SimpleFeature],
                   sortBy: Array[SortBy]): CloseableIterator[SimpleFeature] = {
    val sortOrdering = sortBy.map {
      case SortBy.NATURAL_ORDER => Ordering.by[SimpleFeature, String](_.getID)
      case SortBy.REVERSE_ORDER => Ordering.by[SimpleFeature, String](_.getID).reverse
      case sb                   =>
        val prop = sb.getPropertyName.getPropertyName
        val ord  = attributeToComparable(prop)
        if(sb.getSortOrder == SortOrder.DESCENDING) ord.reverse
        else ord
    }
    val comp: (SimpleFeature, SimpleFeature) => Boolean =
      if(sortOrdering.length == 1) {
        // optimized case for one ordering
        val ret = sortOrdering.head
        (l, r) => ret.compare(l, r) < 0
      }  else {
        (l, r) => sortOrdering.map(_.compare(l, r)).find(_ != 0).getOrElse(0) < 0
      }
    CloseableIterator(features.toList.sortWith(comp).iterator)
  }

  def attributeToComparable[T <: Comparable[T]](prop: String)(implicit ct: ClassTag[T]): Ordering[SimpleFeature] =
      Ordering.by[SimpleFeature, T](_.getAttribute(prop).asInstanceOf[T])

  // This function calculates the SimpleFeatureType of the returned SFs.
  private def getReturnSFT(query: Query): SimpleFeatureType =
    query match {
      case _: Query if query.getHints.containsKey(DENSITY_KEY)  =>
        SimpleFeatureTypes.createType(featureType.getTypeName, DensityIterator.DENSITY_FEATURE_STRING)
      case _: Query if query.getHints.containsKey(TEMPORAL_DENSITY_KEY)  =>
        createFeatureType(featureType)
      case _: Query if query.getHints.get(TRANSFORM_SCHEMA) != null =>
        query.getHints.get(TRANSFORM_SCHEMA).asInstanceOf[SimpleFeatureType]
      case _ => featureType
    }
}<|MERGE_RESOLUTION|>--- conflicted
+++ resolved
@@ -161,11 +161,7 @@
     if (query.getHints.containsKey(DENSITY_KEY)) {
       adaptIteratorForDensityQuery(accumuloIterator, decoder)
     } else if (query.getHints.containsKey(TEMPORAL_DENSITY_KEY)) {
-<<<<<<< HEAD
       adaptIteratorForTemporalDensityQuery(accumuloIterator, returnSFT, decoder, query.getHints.containsKey(RETURN_ENCODED))
-=======
-      adaptIteratorForTemporalDensityQuery(accumuloIterator, returnSFT, decoder)
->>>>>>> e11f4365
     } else {
       adaptIteratorForStandardQuery(accumuloIterator, query, decoder)
     }
@@ -187,7 +183,6 @@
     if (query.getSortBy != null && query.getSortBy.length > 0) sort(features, query.getSortBy)
     else features
   }
-<<<<<<< HEAD
 
   def adaptIteratorForTemporalDensityQuery(accumuloIterator: CloseableIterator[Entry[Key, Value]],
                                            returnSFT: SimpleFeatureType,
@@ -196,21 +191,10 @@
     val timeSeriesStrings = accumuloIterator.map { kv =>
       decoder.decode(kv.getValue.get).getAttribute(TIME_SERIES).toString
     }
-=======
-
-  def adaptIteratorForTemporalDensityQuery(accumuloIterator: CloseableIterator[Entry[Key, Value]],
-                                           returnSFT: SimpleFeatureType,
-                                           decoder: SimpleFeatureDecoder): CloseableIterator[SimpleFeature] = {
-    val timeSeriesStrings = accumuloIterator.map { kv =>
-      decoder.decode(kv.getValue.get).getAttribute(ENCODED_TIME_SERIES).toString
-    }
-
->>>>>>> e11f4365
     val summedTimeSeries = timeSeriesStrings.map(decodeTimeSeries).reduce(combineTimeSeries)
 
     val featureBuilder = ScalaSimpleFeatureFactory.featureBuilder(returnSFT)
     featureBuilder.reset()
-<<<<<<< HEAD
 
     if (returnEncoded) {
       featureBuilder.add(TemporalDensityIterator.encodeTimeSeries(summedTimeSeries))
@@ -219,10 +203,6 @@
     }
 
 
-=======
-    featureBuilder.add(TemporalDensityIterator.encodeTimeSeries(summedTimeSeries))
-
->>>>>>> e11f4365
     featureBuilder.add(QueryPlanner.zeroPoint) //Filler value as Feature requires a geometry
     val result = featureBuilder.buildFeature(null)
 
