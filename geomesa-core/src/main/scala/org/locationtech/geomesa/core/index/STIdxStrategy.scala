--- conflicted
+++ resolved
@@ -212,20 +212,11 @@
     builder.setName(featureType.getName)
     builder.add(featureType.getGeometryDescriptor)
     builder.setDefaultGeometry(featureType.getGeometryDescriptor.getLocalName)
-<<<<<<< HEAD
-    if(featureType.getUserData.containsKey(SF_PROPERTY_START_TIME)) {
-      val name = featureType.getDescriptor(featureType.getUserData.get(SF_PROPERTY_START_TIME).toString)
-      builder.add(ab.name(name.getLocalName).binding(classOf[Date]).buildDescriptor(name.getLocalName))
-    }
-    val testType = builder.buildFeatureType()
-    testType.getUserData.put(SF_PROPERTY_START_TIME, featureType.getDescriptor(featureType.getUserData.get(SF_PROPERTY_START_TIME).toString).getLocalName)
-=======
     // dtg attribute is optional -- if it exists add it to the builder
     getDtgDescriptor(featureType).foreach ( builder.add(_) )
     val testType = builder.buildFeatureType()
      // dtg attribute is optional -- if it exists add the pointer to UserData
     getDtgFieldName(featureType).foreach ( testType.getUserData.put(SF_PROPERTY_START_TIME,_) )
->>>>>>> 3404845f
     configureFeatureType(cfg, testType)
     configureFeatureEncoding(cfg, featureEncoder)
     cfg
