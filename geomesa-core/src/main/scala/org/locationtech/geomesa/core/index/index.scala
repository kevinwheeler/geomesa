--- conflicted
+++ resolved
@@ -94,16 +94,10 @@
     val BBOX_KEY    = new ClassKey(classOf[ReferencedEnvelope])
 
     val TEMPORAL_DENSITY_KEY = new ClassKey(classOf[java.lang.Boolean])
-<<<<<<< HEAD
     val TIME_INTERVAL_KEY    = new ClassKey(classOf[org.joda.time.Interval])
     val TIME_BUCKETS_KEY     = new IntegerKey(256)
     val RETURN_ENCODED       = new ClassKey(classOf[java.lang.Boolean])
-=======
-    val TIME_INTERVAL_KEY = new ClassKey(classOf[org.joda.time.Interval])
-    val TIME_BUCKETS_KEY = new IntegerKey(256)
-
     val MAP_AGGREGATION_KEY = new ClassKey(classOf[java.lang.String])
->>>>>>> 652e3a1a
   }
 
   type ExplainerOutputType = ( => String) => Unit
