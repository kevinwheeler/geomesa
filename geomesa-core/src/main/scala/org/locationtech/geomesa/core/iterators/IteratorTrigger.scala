--- conflicted
+++ resolved
@@ -90,8 +90,8 @@
     // and do NOT run the IndexIterator. Wrap in an Option to keep clean logic below
     val neitherDensity = Some(!useDensityIterator(query: Query) && !useTemporalDensityIterator(query: Query))
 
-    // require both to be true
-    (isIndexTransform ++ isPassThroughFilter ++ neitherDensity).forall {_ == true}
+    // require all to be true
+    (isIndexTransform ++ isPassThroughFilter ++ neitherDensity).forall {_ == true} //TODO I think this is wrong actually.
   }
 
   /**
@@ -106,7 +106,7 @@
     // the Density Iterator is run in place of the SFFI. If it is requested we keep the SFFI config in the stack
     val useDensity = useDensityIterator(query: Query)
     // SFFI is needed if a transform and/or non-trivial filter is defined
-    transformDefs.isDefined || nonPassThroughFilter || useDensity //TODO should the (TDI?) use temporalDensity?
+    transformDefs.isDefined || nonPassThroughFilter || useDensity //TODO TDI case?
   }
 
   /**
@@ -120,15 +120,10 @@
     val theDefinitions = TransformProcess.toDefinition(transformDefs).asScala
     val attributeNames = schema.indexAttributeNames ++ indexedAttribute
     // check that, for each definition, the expression is simply the name of an index attribute in the schema
-<<<<<<< HEAD
     // multi-valued attributes only get partially encoded in the index
     theDefinitions.map(_.expression.toString).forall { aDef =>
       attributeNames.contains(aDef) && !schema.getDescriptor(aDef).isMultiValued
     }
-=======
-    theDefinitions.forall { aDef => attributeNames.contains(aDef.expression.toString) }
- 
->>>>>>> 16ca1aeb
   }
 
   /**
@@ -147,7 +142,7 @@
   def useDensityIterator(query: Query) = query.getHints.containsKey(DENSITY_KEY)
 
   /**
-   * get the query hint that activates the Density Iterator
+   * get the query hint that activates the Temporal Density Iterator
    */
   def useTemporalDensityIterator(query: Query) = query.getHints.containsKey(TEMPORAL_DENSITY_KEY)
 
