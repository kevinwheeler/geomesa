--- conflicted
+++ resolved
@@ -62,14 +62,6 @@
         <constructor-arg index="0" ref="catalog"/>
     </bean>
 
-<<<<<<< HEAD
-    <!-- Link category for grouping GeoMesa pages -->
-    <bean id="geoMesaCategory" class="org.geoserver.web.Category">
-        <property name="nameKey" value="GeoMesaCategory.title"/>
-        <!-- Optional, a key used to order the links in the menu. -->
-        <property name="order" value="110"/>
-    </bean>
-=======
   <bean id="binaryViewerOutputFormat" class="org.locationtech.geomesa.plugin.wfs.output.BinaryViewerOutputFormat">
     <constructor-arg ref="geoServer"/>
   </bean>
@@ -80,7 +72,6 @@
     <!-- Optional, a key used to order the links in the menu. -->
     <property name="order" value="110"/>
   </bean>
->>>>>>> aa272677
 
   <!-- link for the geomesa status page -->
   <bean id="GeoMesaDataStoresPageLink" class="org.geoserver.web.MenuPageInfo">
