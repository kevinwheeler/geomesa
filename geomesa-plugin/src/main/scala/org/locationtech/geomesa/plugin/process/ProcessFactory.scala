/*
 * Copyright 2013 Commonwealth Computer Research, Inc.
 *
 * Licensed under the Apache License, Version 2.0 (the License);
 * you may not use this file except in compliance with the License.
 * You may obtain a copy of the License at
 *
 * http://www.apache.org/licenses/LICENSE-2.0
 *
 * Unless required by applicable law or agreed to in writing, software
 * distributed under the License is distributed on an AS IS BASIS,
 * WITHOUT WARRANTIES OR CONDITIONS OF ANY KIND, either express or implied.
 * See the License for the specific language governing permissions and
 * limitations under the License.
 */


package org.locationtech.geomesa.plugin.process

import org.geotools.process.factory.AnnotatedBeanProcessFactory
import org.geotools.text.Text
import org.locationtech.geomesa.core.process.knn.KNearestNeighborSearchProcess
import org.locationtech.geomesa.core.process.proximity.ProximitySearchProcess
import org.locationtech.geomesa.core.process.query.QueryProcess
import org.locationtech.geomesa.core.process.tube.TubeSelectProcess

class ProcessFactory
  extends AnnotatedBeanProcessFactory(
    Text.text("GeoMesa Process Factory"),
    "geomesa",
    classOf[DensityProcess],
    classOf[TubeSelectProcess],
    classOf[ProximitySearchProcess],
    classOf[QueryProcess],
<<<<<<< HEAD
    classOf[DBSCANProcess],
    classOf[FeatureDistanceProcess],
    classOf[DCMProcess]
=======
    classOf[KNearestNeighborSearchProcess],
    classOf[DBSCANProcess]
>>>>>>> dec17406
  )

<|MERGE_RESOLUTION|>--- conflicted
+++ resolved
@@ -32,13 +32,9 @@
     classOf[TubeSelectProcess],
     classOf[ProximitySearchProcess],
     classOf[QueryProcess],
-<<<<<<< HEAD
+    classOf[KNearestNeighborSearchProcess],
     classOf[DBSCANProcess],
     classOf[FeatureDistanceProcess],
     classOf[DCMProcess]
-=======
-    classOf[KNearestNeighborSearchProcess],
-    classOf[DBSCANProcess]
->>>>>>> dec17406
   )
 
