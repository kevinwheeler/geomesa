#! /usr/bin/env bash
#
# Copyright 2014 Commonwealth Computer Research, Inc.
#
# Licensed under the Apache License, Version 2.0 (the "License");
# you may not use this file except in compliance with the License.
# You may obtain a copy of the License at
#
# http://www.apache.org/licenses/LICENSE-2.0
#
# Unless required by applicable law or agreed to in writing, software
# distributed under the License is distributed on an "AS IS" BASIS,
# WITHOUT WARRANTIES OR CONDITIONS OF ANY KIND, either express or implied.
# See the License for the specific language governing permissions and
# limitations under the License.
#

ACCUMULO_CONF=${ACCUMULO_HOME}/conf
<<<<<<< HEAD
HADOOP_CLASSPATH=${HADOOP_HOME}/conf
CLASSPATH=${GEOMESA_HOME}/lib/*:${ACCUMULO_CONF}:${HADOOP_CLASSPATH}:${HADOOP_HOME}/lib/*
=======
ACCUMULO_LIB=${ACCUMULO_HOME}/lib/*
GEOMESA_DEBUG_OPTS=""

# We explicitly add geomesa-tools as the first jar to ensure the correct log4j properties file is used.
CLASSPATH=${GEOMESA_HOME}/geomesa-tools/target/geomesa-tools-accumulo1.5-1.0.0-SNAPSHOT-shaded.jar:${ACCUMULO_LIB}:${ACCUMULO_CONF}:${HADOOP_CONF_DIR}
>>>>>>> 3404845f

if  [[ $1 = configure ]]; then
    SOURCE="${BASH_SOURCE[0]}"
    while [ -h "${SOURCE}" ]; do # resolve $SOURCE until the file is no longer a symlink
       bin="$( cd -P "$( dirname "${SOURCE}" )" && pwd )"
       SOURCE="$(readlink "${SOURCE}")"
       [[ "${SOURCE}" != /* ]] && SOURCE="${bin}/${SOURCE}" # if $SOURCE was a relative symlink, we
                                                            # need to resolve it relative to the
                                                            # path where the symlink file was located

    done
    bin="$( cd -P "$( dirname "${SOURCE}" )" && cd ../ && pwd )"
    echo "Setting GEOMESA_HOME to "$bin""
    export GEOMESA_HOME="$bin"
    export PATH=${GEOMESA_HOME}/bin:$PATH
else
    if [[ $2 = debug ]]; then
        GEOMESA_DEBUG_OPTS="-Xmx8192m -XX:MaxPermSize=512m -XX:-UseGCOverheadLimit -Xdebug -Xnoagent -Xrunjdwp:transport=dt_socket,server=y,suspend=y,address=9898 -Duser.timezone=UTC"
    fi
    if [[ (-z "$GEOMESA_HOME") || (-z "$ACCUMULO_HOME") || (-z "$HADOOP_CONF_DIR")  ]]; then
        echo "Please ensure GEOMESA_HOME, ACCUMULO_HOME, and HADOOP_CONF_DIR are set before running geomesa-tools."
    elif [[ $1 = ingest ]] && [[ (-z "$2") || ($2 = --help)  || ($2 = -help) || ($2 = help) ]]; then
<<<<<<< HEAD
        java -cp "$CLASSPATH" org.locationtech.geomesa.tools.Ingest --help
    elif [[ $1 = ingest ]]; then
        java -cp "$CLASSPATH" org.locationtech.geomesa.tools.Ingest "${@:2}"
    elif [ -n "$*" ]; then
        java -cp "$CLASSPATH" org.locationtech.geomesa.tools.Tools "$@"
    else
        java -cp "$CLASSPATH" org.locationtech.geomesa.tools.Tools --help
=======
        java ${GEOMESA_DEBUG_OPTS} -cp "$CLASSPATH" org.locationtech.geomesa.tools.Ingest --help
    elif [[ $1 = ingest ]]; then
        java ${GEOMESA_DEBUG_OPTS} -cp "$CLASSPATH" org.locationtech.geomesa.tools.Ingest "${@:2}"
    elif [[ $1 = export ]]; then
        java ${GEOMESA_DEBUG_OPTS} -cp "$CLASSPATH" org.locationtech.geomesa.tools.Export "${@:2}"
    elif [ -n "$*" ]; then
        java ${GEOMESA_DEBUG_OPTS} -cp "$CLASSPATH" org.locationtech.geomesa.tools.Tools "$@"
    else
        java ${GEOMESA_DEBUG_OPTS} -cp "$CLASSPATH" org.locationtech.geomesa.tools.Tools --help
>>>>>>> 3404845f
    fi
fi<|MERGE_RESOLUTION|>--- conflicted
+++ resolved
@@ -16,16 +16,11 @@
 #
 
 ACCUMULO_CONF=${ACCUMULO_HOME}/conf
-<<<<<<< HEAD
-HADOOP_CLASSPATH=${HADOOP_HOME}/conf
-CLASSPATH=${GEOMESA_HOME}/lib/*:${ACCUMULO_CONF}:${HADOOP_CLASSPATH}:${HADOOP_HOME}/lib/*
-=======
 ACCUMULO_LIB=${ACCUMULO_HOME}/lib/*
 GEOMESA_DEBUG_OPTS=""
 
 # We explicitly add geomesa-tools as the first jar to ensure the correct log4j properties file is used.
 CLASSPATH=${GEOMESA_HOME}/geomesa-tools/target/geomesa-tools-accumulo1.5-1.0.0-SNAPSHOT-shaded.jar:${ACCUMULO_LIB}:${ACCUMULO_CONF}:${HADOOP_CONF_DIR}
->>>>>>> 3404845f
 
 if  [[ $1 = configure ]]; then
     SOURCE="${BASH_SOURCE[0]}"
@@ -48,15 +43,6 @@
     if [[ (-z "$GEOMESA_HOME") || (-z "$ACCUMULO_HOME") || (-z "$HADOOP_CONF_DIR")  ]]; then
         echo "Please ensure GEOMESA_HOME, ACCUMULO_HOME, and HADOOP_CONF_DIR are set before running geomesa-tools."
     elif [[ $1 = ingest ]] && [[ (-z "$2") || ($2 = --help)  || ($2 = -help) || ($2 = help) ]]; then
-<<<<<<< HEAD
-        java -cp "$CLASSPATH" org.locationtech.geomesa.tools.Ingest --help
-    elif [[ $1 = ingest ]]; then
-        java -cp "$CLASSPATH" org.locationtech.geomesa.tools.Ingest "${@:2}"
-    elif [ -n "$*" ]; then
-        java -cp "$CLASSPATH" org.locationtech.geomesa.tools.Tools "$@"
-    else
-        java -cp "$CLASSPATH" org.locationtech.geomesa.tools.Tools --help
-=======
         java ${GEOMESA_DEBUG_OPTS} -cp "$CLASSPATH" org.locationtech.geomesa.tools.Ingest --help
     elif [[ $1 = ingest ]]; then
         java ${GEOMESA_DEBUG_OPTS} -cp "$CLASSPATH" org.locationtech.geomesa.tools.Ingest "${@:2}"
@@ -66,6 +52,5 @@
         java ${GEOMESA_DEBUG_OPTS} -cp "$CLASSPATH" org.locationtech.geomesa.tools.Tools "$@"
     else
         java ${GEOMESA_DEBUG_OPTS} -cp "$CLASSPATH" org.locationtech.geomesa.tools.Tools --help
->>>>>>> 3404845f
     fi
 fi