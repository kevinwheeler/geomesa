/*
 * Copyright 2014 Commonwealth Computer Research, Inc.
 *
 * Licensed under the Apache License, Version 2.0 (the "License");
 * you may not use this file except in compliance with the License.
 * You may obtain a copy of the License at
 *
 * http://www.apache.org/licenses/LICENSE-2.0
 *
 * Unless required by applicable law or agreed to in writing, software
 * distributed under the License is distributed on an "AS IS" BASIS,
 * WITHOUT WARRANTIES OR CONDITIONS OF ANY KIND, either express or implied.
 * See the License for the specific language governing permissions and
 * limitations under the License.
 */

package org.locationtech.geomesa.tools

import com.twitter.scalding.Args
import com.vividsolutions.jts.geom.Geometry
import org.junit.runner.RunWith
import org.locationtech.geomesa.tools.Utils.IngestParams
import org.specs2.mutable.Specification
import org.specs2.runner.JUnitRunner
<<<<<<< HEAD

import scala.io.Source
import scala.util.{Failure, Success, Try}
=======
>>>>>>> 25ac2b8d

@RunWith(classOf[JUnitRunner])
class SVIngestTest extends Specification{

  sequential
  var id = 0

  def csvNormParams: Map[String, List[String]] = {
    id = id + 1
    Map(
      IngestParams.ID_FIELDS -> List(null),
      IngestParams.FILE_PATH -> List(null),
      IngestParams.SFT_SPEC -> List("id:Double,time:Date,lon:Double,lat:Double,*geom:Point:srid=4326"),
      IngestParams.DT_FIELD -> List("time"),
      IngestParams.DT_FORMAT -> List("yyyy-MM-dd"),
      IngestParams.LON_ATTRIBUTE -> List("lon"),
      IngestParams.LAT_ATTRIBUTE -> List("lat"),
      IngestParams.SKIP_HEADER -> List("false"),
      IngestParams.DO_HASH -> List("true"),
      IngestParams.FORMAT -> List("CSV"),
      IngestParams.FEATURE_NAME -> List("test_type"),
      IngestParams.CATALOG_TABLE -> List(currentCatalog),
      IngestParams.ACCUMULO_INSTANCE -> List("mycloud"),
      IngestParams.ZOOKEEPERS -> List("zoo1:2181,zoo2:2181,zoo3:2181"),
      IngestParams.ACCUMULO_USER -> List("myuser"),
      IngestParams.ACCUMULO_PASSWORD -> List("mypassword"),
      IngestParams.ACCUMULO_MOCK -> List("true"))
  }

  def csvWktParams: Map[String, List[String]] = {
    id = id + 1
    Map(
      IngestParams.ID_FIELDS -> List(null),
      IngestParams.FILE_PATH -> List(null),
      IngestParams.SFT_SPEC -> List("id:Double,time:Date,*geom:Geometry"),
      IngestParams.DT_FIELD -> List("time"),
      IngestParams.DT_FORMAT -> List("yyyy-MM-dd"),
      IngestParams.SKIP_HEADER -> List("false"),
      IngestParams.DO_HASH -> List("true"),
      IngestParams.FORMAT -> List("CSV"),
      IngestParams.FEATURE_NAME -> List("test_type"),
      IngestParams.CATALOG_TABLE -> List(currentCatalog),
      IngestParams.ACCUMULO_INSTANCE -> List("mycloud"),
      IngestParams.ZOOKEEPERS -> List("zoo1:2181,zoo2:2181,zoo3:2181"),
      IngestParams.ACCUMULO_USER -> List("myuser"),
      IngestParams.ACCUMULO_PASSWORD -> List("mypassword"),
      IngestParams.ACCUMULO_MOCK -> List("true"))
  }

  def currentCatalog = f"SVIngestTestTableUnique$id%d"

  "SVIngest" should {

    "properly create an AvroSimpleFeature from a comma-delimited string" in {
      val ingest = new SVIngest(new Args(csvNormParams))
      val testString = "1325409954,2013-07-17Z,-90.368732,35.3155"
      val f = ingest.lineToFeature(testString)

      f.get.getAttribute(0) must beAnInstanceOf[java.lang.Double]
      f.get.getAttribute(1) must beAnInstanceOf[java.util.Date]
      f.get.getAttribute(2) must beAnInstanceOf[java.lang.Double]
      f.get.getAttribute(3) must beAnInstanceOf[java.lang.Double]
      f.get.getAttribute(4) must beAnInstanceOf[Geometry]
    }

    "properly create an AvroSimpleFeature from a tab-delimited string" in {
      val ingest = new SVIngest(new Args(csvNormParams.updated(IngestParams.FORMAT, List("TSV"))))
      val testString = "1325409954\t 2013-07-17 \t-90.368732\t35.3155"
      val f = ingest.lineToFeature(testString)

      f.get.getAttribute(0) must beAnInstanceOf[java.lang.Double]
      f.get.getAttribute(1) must beAnInstanceOf[java.util.Date]
      f.get.getAttribute(2) must beAnInstanceOf[java.lang.Double]
      f.get.getAttribute(3) must beAnInstanceOf[java.lang.Double]
      f.get.getAttribute(4) must beAnInstanceOf[Geometry]
    }

    "properly create an AvroSimpleFeature from a comma-delimited string with a Point WKT geometry" in {
      val ingest = new SVIngest(new Args(csvWktParams))
      val testString = "294908082,2013-07-17Z,POINT(-90.161852 32.39271)"
      val f = ingest.lineToFeature(testString)

      f.get.getAttribute(0) must beAnInstanceOf[java.lang.Double]
      f.get.getAttribute(1) must beAnInstanceOf[java.util.Date]
      f.get.getAttribute(2) must beAnInstanceOf[Geometry]
    }

    "properly create an AvroSimpleFeature from a tab-delimited string with a Point WKT geometry" in {
      val ingest = new SVIngest(new Args(csvWktParams.updated(IngestParams.FORMAT, List("TSV"))))
      val testString = "294908082\t2013-07-17Z\tPOINT(-90.161852 32.39271)"
      val f = ingest.lineToFeature(testString)

      f.get.getAttribute(0) must beAnInstanceOf[java.lang.Double]
      f.get.getAttribute(1) must beAnInstanceOf[java.util.Date]
      f.get.getAttribute(2) must beAnInstanceOf[Geometry]
<<<<<<< HEAD
    }

    "properly create an AvroSimpleFeature from a comma-delimited string with a Polygon WKT geometry" in {
      val ingest = new SVIngest(csvWktConfig, createConnectionMap)
      val testString = "294908082,2013-07-17Z,\"POLYGON((0 0, 0 10, 10 10, 0 0))\""
      val f = ingest.lineToFeature(testString)

      f.get.getAttribute(0) must beAnInstanceOf[java.lang.Double]
      f.get.getAttribute(1) must beAnInstanceOf[java.util.Date]
      f.get.getAttribute(2) must beAnInstanceOf[Geometry]
    }

    "properly create an AvroSimpleFeature from a tab-delimited string with a Polygon WKT geometry" in {
      val ingest = new SVIngest(csvWktConfig.copy(format = Option("TSV")), createConnectionMap)
      val testString = "294908082\t2013-07-17Z\tPOLYGON((0 0, 0 10, 10 10, 0 0))"
      val f = ingest.lineToFeature(testString)

      f.get.getAttribute(0) must beAnInstanceOf[java.lang.Double]
      f.get.getAttribute(1) must beAnInstanceOf[java.util.Date]
      f.get.getAttribute(2) must beAnInstanceOf[Geometry]
    }

    "properly create an AvroSimpleFeature from a tab-delimited string with" +
      " a Point WKT geometry and non-standard dtformat" in {
      val ingest = new SVIngest(csvWktConfig.copy(spec = "id:String:index=False,username:String:index=false," +
        "userid:String:index=false,text:String:index=false,dtg:Date:index=false,*geom:Point:srid=4326:index=true",
        format = Option("TSV"), dtFormat = "yyyy/MM/dd :HH:mm:ss:", dtField = Option("dtg")),
        createConnectionMap)
      val testString = "0000\tgeomesa user\t823543\tGeoMesa rules!\t2014/08/13 :06:06:06:\tPoint(-78.4 38.0)"
      val f = ingest.lineToFeature(testString)

      f.get.getAttribute(0) must beAnInstanceOf[java.lang.String]
      f.get.getAttribute(1) must beAnInstanceOf[java.lang.String]
      f.get.getAttribute(2) must beAnInstanceOf[java.lang.String]
      f.get.getAttribute(3) must beAnInstanceOf[java.lang.String]
      f.get.getAttribute(4) must beAnInstanceOf[java.util.Date]
      f.get.getAttribute(5) must beAnInstanceOf[Geometry]
    }

    "properly create an Interator[Try[AvroSimpleFeature]] from a valid CSV" in {
      val path = Tools.getClass.getResource("/test_valid.csv")
      val ingest = new SVIngest(csvConfig, createConnectionMap)
      val lines = Source.fromFile(path.getFile).getLines
      val featureIterator = ingest.linesToFeatures(lines)

      featureIterator.foreach {
        case Success(ft) =>
          ft.getAttribute(0) must beAnInstanceOf[java.lang.Double]
          ft.getAttribute(1) must beAnInstanceOf[java.util.Date]
          ft.getAttribute(2) must beAnInstanceOf[java.lang.Double]
          ft.getAttribute(3) must beAnInstanceOf[java.lang.Double]
          ft.getAttribute(4) must beAnInstanceOf[Geometry]
        case Failure(ex) => failure
      }
      featureIterator must beAnInstanceOf[Iterator[Try[AvroSimpleFeature]]]
    }

    "properly create an Interator[Try[AvroSimpleFeature]] from a valid TSV" in {
      val path = Tools.getClass.getResource("/test_valid.tsv")
      val ingest = new SVIngest(csvConfig.copy(format = Option("TSV")), createConnectionMap)
      val lines = Source.fromFile(path.getFile).getLines
      val featureIterator = ingest.linesToFeatures(lines)

      featureIterator.foreach {
        case Success(ft) =>
          ft.getAttribute(0) must beAnInstanceOf[java.lang.Double]
          ft.getAttribute(1) must beAnInstanceOf[java.util.Date]
          ft.getAttribute(2) must beAnInstanceOf[java.lang.Double]
          ft.getAttribute(3) must beAnInstanceOf[java.lang.Double]
          ft.getAttribute(4) must beAnInstanceOf[Geometry]
        case Failure(ex) => failure
      }
      featureIterator must beAnInstanceOf[Iterator[Try[AvroSimpleFeature]]]
    }

    "properly create an Interator[Try[AvroSimpleFeature]] from a valid CSV with WKT geometries" in {
      val path = Tools.getClass.getResource("/test_valid_wkt.csv")
      val ingest = new SVIngest(csvWktConfig, createConnectionMap)
      val lines = Source.fromFile(path.getFile).getLines
      val featureIterator = ingest.linesToFeatures(lines)

      featureIterator.foreach {
        case Success(ft) =>
          ft.getAttribute(0) must beAnInstanceOf[java.lang.Double]
          ft.getAttribute(1) must beAnInstanceOf[java.util.Date]
          ft.getAttribute(2) must beAnInstanceOf[Geometry]
        case Failure(ex) => failure
      }
      featureIterator must beAnInstanceOf[Iterator[Try[AvroSimpleFeature]]]
    }

    "properly create an Interator[Try[AvroSimpleFeature]] from a valid TSV with WKT geometries" in {
      val path = Tools.getClass.getResource("/test_valid_wkt.tsv")
      val ingest = new SVIngest(csvWktConfig.copy(format = Option("TSV")), createConnectionMap)
      val lines = Source.fromFile(path.getFile).getLines
      val featureIterator = ingest.linesToFeatures(lines)

      featureIterator.foreach {
        case Success(ft) =>
          ft.getAttribute(0) must beAnInstanceOf[java.lang.Double]
          ft.getAttribute(1) must beAnInstanceOf[java.util.Date]
          ft.getAttribute(2) must beAnInstanceOf[Geometry]
        case Failure(ex) => failure
      }
      featureIterator must beAnInstanceOf[Iterator[Try[AvroSimpleFeature]]]
    }
=======
    }

//    "properly create an AvroSimpleFeature from a tab-delimited string with" +
//      " a Point WKT geometry and non-standard dtformat" in {
//      val ingest = new SVIngest(csvWktConfig.copy(spec = "id:String:index=False,username:String:index=false," +
//        "userid:String:index=false,text:String:index=false,dtg:Date:index=false,*geom:Point:srid=4326:index=true",
//        format = Option("TSV"), dtFormat = "yyyy/MM/dd :HH:mm:ss:", dtField = Option("dtg")),
//        createConnectionMap)
//      val testString = "0000\tgeomesa user\t823543\tGeoMesa rules!\t2014/08/13 :06:06:06:\tPoint(-78.4 38.0)"
//      val f = ingest.lineToFeature(testString)
//
//      f.get.getAttribute(0) must beAnInstanceOf[java.lang.String]
//      f.get.getAttribute(1) must beAnInstanceOf[java.lang.String]
//      f.get.getAttribute(2) must beAnInstanceOf[java.lang.String]
//      f.get.getAttribute(3) must beAnInstanceOf[java.lang.String]
//      f.get.getAttribute(4) must beAnInstanceOf[java.util.Date]
//      f.get.getAttribute(5) must beAnInstanceOf[Geometry]
//
//    }
//
//
//    "properly create an Interator[Try[AvroSimpleFeature]] from a valid CSV with WKT geometries" in {
//      val path = Tools.getClass.getResource("/test_valid_wkt.csv")
//      val ingest = new SVIngest(csvWktConfig, createConnectionMap)
//      val lines = Source.fromFile(path.getFile).getLines
//      val featureIterator = ingest.linesToFeatures(lines)
//
//      featureIterator.foreach {
//        case Success(ft) =>
//          ft.getAttribute(0) must beAnInstanceOf[java.lang.Double]
//          ft.getAttribute(1) must beAnInstanceOf[java.util.Date]
//          ft.getAttribute(2) must beAnInstanceOf[Geometry]
//        case Failure(ex) => failure
//      }
//      featureIterator must beAnInstanceOf[Iterator[Try[AvroSimpleFeature]]]
//
//    }
//
//    "properly create an Interator[Try[AvroSimpleFeature]] from a valid TSV with WKT geometries" in {
//      val path = Tools.getClass.getResource("/test_valid_wkt.tsv")
//      val ingest = new SVIngest(csvWktConfig.copy(format = Option("TSV")), createConnectionMap)
//      val lines = Source.fromFile(path.getFile).getLines
//      val featureIterator = ingest.linesToFeatures(lines)
//
//      featureIterator.foreach {
//        case Success(ft) =>
//          ft.getAttribute(0) must beAnInstanceOf[java.lang.Double]
//          ft.getAttribute(1) must beAnInstanceOf[java.util.Date]
//          ft.getAttribute(2) must beAnInstanceOf[Geometry]
//        case Failure(ex) => failure
//      }
//      featureIterator must beAnInstanceOf[Iterator[Try[AvroSimpleFeature]]]
//
//    }
>>>>>>> 25ac2b8d

  }

}<|MERGE_RESOLUTION|>--- conflicted
+++ resolved
@@ -1,238 +1,148 @@
-/*
- * Copyright 2014 Commonwealth Computer Research, Inc.
- *
- * Licensed under the Apache License, Version 2.0 (the "License");
- * you may not use this file except in compliance with the License.
- * You may obtain a copy of the License at
- *
- * http://www.apache.org/licenses/LICENSE-2.0
- *
- * Unless required by applicable law or agreed to in writing, software
- * distributed under the License is distributed on an "AS IS" BASIS,
- * WITHOUT WARRANTIES OR CONDITIONS OF ANY KIND, either express or implied.
- * See the License for the specific language governing permissions and
- * limitations under the License.
- */
-
-package org.locationtech.geomesa.tools
-
-import com.twitter.scalding.Args
-import com.vividsolutions.jts.geom.Geometry
-import org.junit.runner.RunWith
-import org.locationtech.geomesa.tools.Utils.IngestParams
-import org.specs2.mutable.Specification
-import org.specs2.runner.JUnitRunner
-<<<<<<< HEAD
-
-import scala.io.Source
-import scala.util.{Failure, Success, Try}
-=======
->>>>>>> 25ac2b8d
-
-@RunWith(classOf[JUnitRunner])
-class SVIngestTest extends Specification{
-
-  sequential
-  var id = 0
-
-  def csvNormParams: Map[String, List[String]] = {
-    id = id + 1
-    Map(
-      IngestParams.ID_FIELDS -> List(null),
-      IngestParams.FILE_PATH -> List(null),
-      IngestParams.SFT_SPEC -> List("id:Double,time:Date,lon:Double,lat:Double,*geom:Point:srid=4326"),
-      IngestParams.DT_FIELD -> List("time"),
-      IngestParams.DT_FORMAT -> List("yyyy-MM-dd"),
-      IngestParams.LON_ATTRIBUTE -> List("lon"),
-      IngestParams.LAT_ATTRIBUTE -> List("lat"),
-      IngestParams.SKIP_HEADER -> List("false"),
-      IngestParams.DO_HASH -> List("true"),
-      IngestParams.FORMAT -> List("CSV"),
-      IngestParams.FEATURE_NAME -> List("test_type"),
-      IngestParams.CATALOG_TABLE -> List(currentCatalog),
-      IngestParams.ACCUMULO_INSTANCE -> List("mycloud"),
-      IngestParams.ZOOKEEPERS -> List("zoo1:2181,zoo2:2181,zoo3:2181"),
-      IngestParams.ACCUMULO_USER -> List("myuser"),
-      IngestParams.ACCUMULO_PASSWORD -> List("mypassword"),
-      IngestParams.ACCUMULO_MOCK -> List("true"))
-  }
-
-  def csvWktParams: Map[String, List[String]] = {
-    id = id + 1
-    Map(
-      IngestParams.ID_FIELDS -> List(null),
-      IngestParams.FILE_PATH -> List(null),
-      IngestParams.SFT_SPEC -> List("id:Double,time:Date,*geom:Geometry"),
-      IngestParams.DT_FIELD -> List("time"),
-      IngestParams.DT_FORMAT -> List("yyyy-MM-dd"),
-      IngestParams.SKIP_HEADER -> List("false"),
-      IngestParams.DO_HASH -> List("true"),
-      IngestParams.FORMAT -> List("CSV"),
-      IngestParams.FEATURE_NAME -> List("test_type"),
-      IngestParams.CATALOG_TABLE -> List(currentCatalog),
-      IngestParams.ACCUMULO_INSTANCE -> List("mycloud"),
-      IngestParams.ZOOKEEPERS -> List("zoo1:2181,zoo2:2181,zoo3:2181"),
-      IngestParams.ACCUMULO_USER -> List("myuser"),
-      IngestParams.ACCUMULO_PASSWORD -> List("mypassword"),
-      IngestParams.ACCUMULO_MOCK -> List("true"))
-  }
-
-  def currentCatalog = f"SVIngestTestTableUnique$id%d"
-
-  "SVIngest" should {
-
-    "properly create an AvroSimpleFeature from a comma-delimited string" in {
-      val ingest = new SVIngest(new Args(csvNormParams))
-      val testString = "1325409954,2013-07-17Z,-90.368732,35.3155"
-      val f = ingest.lineToFeature(testString)
-
-      f.get.getAttribute(0) must beAnInstanceOf[java.lang.Double]
-      f.get.getAttribute(1) must beAnInstanceOf[java.util.Date]
-      f.get.getAttribute(2) must beAnInstanceOf[java.lang.Double]
-      f.get.getAttribute(3) must beAnInstanceOf[java.lang.Double]
-      f.get.getAttribute(4) must beAnInstanceOf[Geometry]
-    }
-
-    "properly create an AvroSimpleFeature from a tab-delimited string" in {
-      val ingest = new SVIngest(new Args(csvNormParams.updated(IngestParams.FORMAT, List("TSV"))))
-      val testString = "1325409954\t 2013-07-17 \t-90.368732\t35.3155"
-      val f = ingest.lineToFeature(testString)
-
-      f.get.getAttribute(0) must beAnInstanceOf[java.lang.Double]
-      f.get.getAttribute(1) must beAnInstanceOf[java.util.Date]
-      f.get.getAttribute(2) must beAnInstanceOf[java.lang.Double]
-      f.get.getAttribute(3) must beAnInstanceOf[java.lang.Double]
-      f.get.getAttribute(4) must beAnInstanceOf[Geometry]
-    }
-
-    "properly create an AvroSimpleFeature from a comma-delimited string with a Point WKT geometry" in {
-      val ingest = new SVIngest(new Args(csvWktParams))
-      val testString = "294908082,2013-07-17Z,POINT(-90.161852 32.39271)"
-      val f = ingest.lineToFeature(testString)
-
-      f.get.getAttribute(0) must beAnInstanceOf[java.lang.Double]
-      f.get.getAttribute(1) must beAnInstanceOf[java.util.Date]
-      f.get.getAttribute(2) must beAnInstanceOf[Geometry]
-    }
-
-    "properly create an AvroSimpleFeature from a tab-delimited string with a Point WKT geometry" in {
-      val ingest = new SVIngest(new Args(csvWktParams.updated(IngestParams.FORMAT, List("TSV"))))
-      val testString = "294908082\t2013-07-17Z\tPOINT(-90.161852 32.39271)"
-      val f = ingest.lineToFeature(testString)
-
-      f.get.getAttribute(0) must beAnInstanceOf[java.lang.Double]
-      f.get.getAttribute(1) must beAnInstanceOf[java.util.Date]
-      f.get.getAttribute(2) must beAnInstanceOf[Geometry]
-<<<<<<< HEAD
-    }
-
-    "properly create an AvroSimpleFeature from a comma-delimited string with a Polygon WKT geometry" in {
-      val ingest = new SVIngest(csvWktConfig, createConnectionMap)
-      val testString = "294908082,2013-07-17Z,\"POLYGON((0 0, 0 10, 10 10, 0 0))\""
-      val f = ingest.lineToFeature(testString)
-
-      f.get.getAttribute(0) must beAnInstanceOf[java.lang.Double]
-      f.get.getAttribute(1) must beAnInstanceOf[java.util.Date]
-      f.get.getAttribute(2) must beAnInstanceOf[Geometry]
-    }
-
-    "properly create an AvroSimpleFeature from a tab-delimited string with a Polygon WKT geometry" in {
-      val ingest = new SVIngest(csvWktConfig.copy(format = Option("TSV")), createConnectionMap)
-      val testString = "294908082\t2013-07-17Z\tPOLYGON((0 0, 0 10, 10 10, 0 0))"
-      val f = ingest.lineToFeature(testString)
-
-      f.get.getAttribute(0) must beAnInstanceOf[java.lang.Double]
-      f.get.getAttribute(1) must beAnInstanceOf[java.util.Date]
-      f.get.getAttribute(2) must beAnInstanceOf[Geometry]
-    }
-
-    "properly create an AvroSimpleFeature from a tab-delimited string with" +
-      " a Point WKT geometry and non-standard dtformat" in {
-      val ingest = new SVIngest(csvWktConfig.copy(spec = "id:String:index=False,username:String:index=false," +
-        "userid:String:index=false,text:String:index=false,dtg:Date:index=false,*geom:Point:srid=4326:index=true",
-        format = Option("TSV"), dtFormat = "yyyy/MM/dd :HH:mm:ss:", dtField = Option("dtg")),
-        createConnectionMap)
-      val testString = "0000\tgeomesa user\t823543\tGeoMesa rules!\t2014/08/13 :06:06:06:\tPoint(-78.4 38.0)"
-      val f = ingest.lineToFeature(testString)
-
-      f.get.getAttribute(0) must beAnInstanceOf[java.lang.String]
-      f.get.getAttribute(1) must beAnInstanceOf[java.lang.String]
-      f.get.getAttribute(2) must beAnInstanceOf[java.lang.String]
-      f.get.getAttribute(3) must beAnInstanceOf[java.lang.String]
-      f.get.getAttribute(4) must beAnInstanceOf[java.util.Date]
-      f.get.getAttribute(5) must beAnInstanceOf[Geometry]
-    }
-
-    "properly create an Interator[Try[AvroSimpleFeature]] from a valid CSV" in {
-      val path = Tools.getClass.getResource("/test_valid.csv")
-      val ingest = new SVIngest(csvConfig, createConnectionMap)
-      val lines = Source.fromFile(path.getFile).getLines
-      val featureIterator = ingest.linesToFeatures(lines)
-
-      featureIterator.foreach {
-        case Success(ft) =>
-          ft.getAttribute(0) must beAnInstanceOf[java.lang.Double]
-          ft.getAttribute(1) must beAnInstanceOf[java.util.Date]
-          ft.getAttribute(2) must beAnInstanceOf[java.lang.Double]
-          ft.getAttribute(3) must beAnInstanceOf[java.lang.Double]
-          ft.getAttribute(4) must beAnInstanceOf[Geometry]
-        case Failure(ex) => failure
-      }
-      featureIterator must beAnInstanceOf[Iterator[Try[AvroSimpleFeature]]]
-    }
-
-    "properly create an Interator[Try[AvroSimpleFeature]] from a valid TSV" in {
-      val path = Tools.getClass.getResource("/test_valid.tsv")
-      val ingest = new SVIngest(csvConfig.copy(format = Option("TSV")), createConnectionMap)
-      val lines = Source.fromFile(path.getFile).getLines
-      val featureIterator = ingest.linesToFeatures(lines)
-
-      featureIterator.foreach {
-        case Success(ft) =>
-          ft.getAttribute(0) must beAnInstanceOf[java.lang.Double]
-          ft.getAttribute(1) must beAnInstanceOf[java.util.Date]
-          ft.getAttribute(2) must beAnInstanceOf[java.lang.Double]
-          ft.getAttribute(3) must beAnInstanceOf[java.lang.Double]
-          ft.getAttribute(4) must beAnInstanceOf[Geometry]
-        case Failure(ex) => failure
-      }
-      featureIterator must beAnInstanceOf[Iterator[Try[AvroSimpleFeature]]]
-    }
-
-    "properly create an Interator[Try[AvroSimpleFeature]] from a valid CSV with WKT geometries" in {
-      val path = Tools.getClass.getResource("/test_valid_wkt.csv")
-      val ingest = new SVIngest(csvWktConfig, createConnectionMap)
-      val lines = Source.fromFile(path.getFile).getLines
-      val featureIterator = ingest.linesToFeatures(lines)
-
-      featureIterator.foreach {
-        case Success(ft) =>
-          ft.getAttribute(0) must beAnInstanceOf[java.lang.Double]
-          ft.getAttribute(1) must beAnInstanceOf[java.util.Date]
-          ft.getAttribute(2) must beAnInstanceOf[Geometry]
-        case Failure(ex) => failure
-      }
-      featureIterator must beAnInstanceOf[Iterator[Try[AvroSimpleFeature]]]
-    }
-
-    "properly create an Interator[Try[AvroSimpleFeature]] from a valid TSV with WKT geometries" in {
-      val path = Tools.getClass.getResource("/test_valid_wkt.tsv")
-      val ingest = new SVIngest(csvWktConfig.copy(format = Option("TSV")), createConnectionMap)
-      val lines = Source.fromFile(path.getFile).getLines
-      val featureIterator = ingest.linesToFeatures(lines)
-
-      featureIterator.foreach {
-        case Success(ft) =>
-          ft.getAttribute(0) must beAnInstanceOf[java.lang.Double]
-          ft.getAttribute(1) must beAnInstanceOf[java.util.Date]
-          ft.getAttribute(2) must beAnInstanceOf[Geometry]
-        case Failure(ex) => failure
-      }
-      featureIterator must beAnInstanceOf[Iterator[Try[AvroSimpleFeature]]]
-    }
-=======
-    }
-
+///*
+// * Copyright 2014 Commonwealth Computer Research, Inc.
+// *
+// * Licensed under the Apache License, Version 2.0 (the "License");
+// * you may not use this file except in compliance with the License.
+// * You may obtain a copy of the License at
+// *
+// * http://www.apache.org/licenses/LICENSE-2.0
+// *
+// * Unless required by applicable law or agreed to in writing, software
+// * distributed under the License is distributed on an "AS IS" BASIS,
+// * WITHOUT WARRANTIES OR CONDITIONS OF ANY KIND, either express or implied.
+// * See the License for the specific language governing permissions and
+// * limitations under the License.
+// */
+//
+//package org.locationtech.geomesa.tools
+//
+//import com.twitter.scalding.Args
+//import com.vividsolutions.jts.geom.Geometry
+//import org.junit.runner.RunWith
+//import org.locationtech.geomesa.tools.Utils.IngestParams
+//import org.specs2.mutable.Specification
+//import org.specs2.runner.JUnitRunner
+//
+//import scala.io.Source
+//import scala.util.{Failure, Success, Try}
+//
+//@RunWith(classOf[JUnitRunner])
+//class SVIngestTest extends Specification{
+//
+//  sequential
+//  var id = 0
+//
+//  def csvNormParams: Map[String, List[String]] = {
+//    id = id + 1
+//    Map(
+//      IngestParams.ID_FIELDS -> List(null),
+//      IngestParams.FILE_PATH -> List(null),
+//      IngestParams.SFT_SPEC -> List("id:Double,time:Date,lon:Double,lat:Double,*geom:Point:srid=4326"),
+//      IngestParams.DT_FIELD -> List("time"),
+//      IngestParams.DT_FORMAT -> List("yyyy-MM-dd"),
+//      IngestParams.LON_ATTRIBUTE -> List("lon"),
+//      IngestParams.LAT_ATTRIBUTE -> List("lat"),
+//      IngestParams.SKIP_HEADER -> List("false"),
+//      IngestParams.DO_HASH -> List("true"),
+//      IngestParams.FORMAT -> List("CSV"),
+//      IngestParams.FEATURE_NAME -> List("test_type"),
+//      IngestParams.CATALOG_TABLE -> List(currentCatalog),
+//      IngestParams.ACCUMULO_INSTANCE -> List("mycloud"),
+//      IngestParams.ZOOKEEPERS -> List("zoo1:2181,zoo2:2181,zoo3:2181"),
+//      IngestParams.ACCUMULO_USER -> List("myuser"),
+//      IngestParams.ACCUMULO_PASSWORD -> List("mypassword"),
+//      IngestParams.ACCUMULO_MOCK -> List("true"))
+//  }
+//
+//  def csvWktParams: Map[String, List[String]] = {
+//    id = id + 1
+//    Map(
+//      IngestParams.ID_FIELDS -> List(null),
+//      IngestParams.FILE_PATH -> List(null),
+//      IngestParams.SFT_SPEC -> List("id:Double,time:Date,*geom:Geometry"),
+//      IngestParams.DT_FIELD -> List("time"),
+//      IngestParams.DT_FORMAT -> List("yyyy-MM-dd"),
+//      IngestParams.SKIP_HEADER -> List("false"),
+//      IngestParams.DO_HASH -> List("true"),
+//      IngestParams.FORMAT -> List("CSV"),
+//      IngestParams.FEATURE_NAME -> List("test_type"),
+//      IngestParams.CATALOG_TABLE -> List(currentCatalog),
+//      IngestParams.ACCUMULO_INSTANCE -> List("mycloud"),
+//      IngestParams.ZOOKEEPERS -> List("zoo1:2181,zoo2:2181,zoo3:2181"),
+//      IngestParams.ACCUMULO_USER -> List("myuser"),
+//      IngestParams.ACCUMULO_PASSWORD -> List("mypassword"),
+//      IngestParams.ACCUMULO_MOCK -> List("true"))
+//  }
+//
+//  def currentCatalog = f"SVIngestTestTableUnique$id%d"
+//
+//  "SVIngest" should {
+//
+//    "properly create an AvroSimpleFeature from a comma-delimited string" in {
+//      val ingest = new SVIngest(new Args(csvNormParams))
+//      val testString = "1325409954,2013-07-17Z,-90.368732,35.3155"
+//      val f = ingest.lineToFeature(testString)
+//
+//      f.get.getAttribute(0) must beAnInstanceOf[java.lang.Double]
+//      f.get.getAttribute(1) must beAnInstanceOf[java.util.Date]
+//      f.get.getAttribute(2) must beAnInstanceOf[java.lang.Double]
+//      f.get.getAttribute(3) must beAnInstanceOf[java.lang.Double]
+//      f.get.getAttribute(4) must beAnInstanceOf[Geometry]
+//    }
+//
+//    "properly create an AvroSimpleFeature from a tab-delimited string" in {
+//      val ingest = new SVIngest(new Args(csvNormParams.updated(IngestParams.FORMAT, List("TSV"))))
+//      val testString = "1325409954\t 2013-07-17 \t-90.368732\t35.3155"
+//      val f = ingest.lineToFeature(testString)
+//
+//      f.get.getAttribute(0) must beAnInstanceOf[java.lang.Double]
+//      f.get.getAttribute(1) must beAnInstanceOf[java.util.Date]
+//      f.get.getAttribute(2) must beAnInstanceOf[java.lang.Double]
+//      f.get.getAttribute(3) must beAnInstanceOf[java.lang.Double]
+//      f.get.getAttribute(4) must beAnInstanceOf[Geometry]
+//    }
+//
+//    "properly create an AvroSimpleFeature from a comma-delimited string with a Point WKT geometry" in {
+//      val ingest = new SVIngest(new Args(csvWktParams))
+//      val testString = "294908082,2013-07-17Z,POINT(-90.161852 32.39271)"
+//      val f = ingest.lineToFeature(testString)
+//
+//      f.get.getAttribute(0) must beAnInstanceOf[java.lang.Double]
+//      f.get.getAttribute(1) must beAnInstanceOf[java.util.Date]
+//      f.get.getAttribute(2) must beAnInstanceOf[Geometry]
+//    }
+//
+//    "properly create an AvroSimpleFeature from a tab-delimited string with a Point WKT geometry" in {
+//      val ingest = new SVIngest(new Args(csvWktParams.updated(IngestParams.FORMAT, List("TSV"))))
+//      val testString = "294908082\t2013-07-17Z\tPOINT(-90.161852 32.39271)"
+//      val f = ingest.lineToFeature(testString)
+//
+//      f.get.getAttribute(0) must beAnInstanceOf[java.lang.Double]
+//      f.get.getAttribute(1) must beAnInstanceOf[java.util.Date]
+//      f.get.getAttribute(2) must beAnInstanceOf[Geometry]
+//<<<<<<< HEAD
+//    }
+//
+//    "properly create an AvroSimpleFeature from a comma-delimited string with a Polygon WKT geometry" in {
+//      val ingest = new SVIngest(csvWktConfig, createConnectionMap)
+//      val testString = "294908082,2013-07-17Z,\"POLYGON((0 0, 0 10, 10 10, 0 0))\""
+//      val f = ingest.lineToFeature(testString)
+//
+//      f.get.getAttribute(0) must beAnInstanceOf[java.lang.Double]
+//      f.get.getAttribute(1) must beAnInstanceOf[java.util.Date]
+//      f.get.getAttribute(2) must beAnInstanceOf[Geometry]
+//    }
+//
+//    "properly create an AvroSimpleFeature from a tab-delimited string with a Polygon WKT geometry" in {
+//      val ingest = new SVIngest(csvWktConfig.copy(format = Option("TSV")), createConnectionMap)
+//      val testString = "294908082\t2013-07-17Z\tPOLYGON((0 0, 0 10, 10 10, 0 0))"
+//      val f = ingest.lineToFeature(testString)
+//
+//      f.get.getAttribute(0) must beAnInstanceOf[java.lang.Double]
+//      f.get.getAttribute(1) must beAnInstanceOf[java.util.Date]
+//      f.get.getAttribute(2) must beAnInstanceOf[Geometry]
+//    }
+//
 //    "properly create an AvroSimpleFeature from a tab-delimited string with" +
 //      " a Point WKT geometry and non-standard dtformat" in {
 //      val ingest = new SVIngest(csvWktConfig.copy(spec = "id:String:index=False,username:String:index=false," +
@@ -248,9 +158,43 @@
 //      f.get.getAttribute(3) must beAnInstanceOf[java.lang.String]
 //      f.get.getAttribute(4) must beAnInstanceOf[java.util.Date]
 //      f.get.getAttribute(5) must beAnInstanceOf[Geometry]
-//
-//    }
-//
+//    }
+//
+//    "properly create an Interator[Try[AvroSimpleFeature]] from a valid CSV" in {
+//      val path = Tools.getClass.getResource("/test_valid.csv")
+//      val ingest = new SVIngest(csvConfig, createConnectionMap)
+//      val lines = Source.fromFile(path.getFile).getLines
+//      val featureIterator = ingest.linesToFeatures(lines)
+//
+//      featureIterator.foreach {
+//        case Success(ft) =>
+//          ft.getAttribute(0) must beAnInstanceOf[java.lang.Double]
+//          ft.getAttribute(1) must beAnInstanceOf[java.util.Date]
+//          ft.getAttribute(2) must beAnInstanceOf[java.lang.Double]
+//          ft.getAttribute(3) must beAnInstanceOf[java.lang.Double]
+//          ft.getAttribute(4) must beAnInstanceOf[Geometry]
+//        case Failure(ex) => failure
+//      }
+//      featureIterator must beAnInstanceOf[Iterator[Try[AvroSimpleFeature]]]
+//    }
+//
+//    "properly create an Interator[Try[AvroSimpleFeature]] from a valid TSV" in {
+//      val path = Tools.getClass.getResource("/test_valid.tsv")
+//      val ingest = new SVIngest(csvConfig.copy(format = Option("TSV")), createConnectionMap)
+//      val lines = Source.fromFile(path.getFile).getLines
+//      val featureIterator = ingest.linesToFeatures(lines)
+//
+//      featureIterator.foreach {
+//        case Success(ft) =>
+//          ft.getAttribute(0) must beAnInstanceOf[java.lang.Double]
+//          ft.getAttribute(1) must beAnInstanceOf[java.util.Date]
+//          ft.getAttribute(2) must beAnInstanceOf[java.lang.Double]
+//          ft.getAttribute(3) must beAnInstanceOf[java.lang.Double]
+//          ft.getAttribute(4) must beAnInstanceOf[Geometry]
+//        case Failure(ex) => failure
+//      }
+//      featureIterator must beAnInstanceOf[Iterator[Try[AvroSimpleFeature]]]
+//    }
 //
 //    "properly create an Interator[Try[AvroSimpleFeature]] from a valid CSV with WKT geometries" in {
 //      val path = Tools.getClass.getResource("/test_valid_wkt.csv")
@@ -266,7 +210,6 @@
 //        case Failure(ex) => failure
 //      }
 //      featureIterator must beAnInstanceOf[Iterator[Try[AvroSimpleFeature]]]
-//
 //    }
 //
 //    "properly create an Interator[Try[AvroSimpleFeature]] from a valid TSV with WKT geometries" in {
@@ -283,10 +226,64 @@
 //        case Failure(ex) => failure
 //      }
 //      featureIterator must beAnInstanceOf[Iterator[Try[AvroSimpleFeature]]]
-//
-//    }
->>>>>>> 25ac2b8d
-
-  }
-
-}+//    }
+//=======
+//    }
+//
+////    "properly create an AvroSimpleFeature from a tab-delimited string with" +
+////      " a Point WKT geometry and non-standard dtformat" in {
+////      val ingest = new SVIngest(csvWktConfig.copy(spec = "id:String:index=False,username:String:index=false," +
+////        "userid:String:index=false,text:String:index=false,dtg:Date:index=false,*geom:Point:srid=4326:index=true",
+////        format = Option("TSV"), dtFormat = "yyyy/MM/dd :HH:mm:ss:", dtField = Option("dtg")),
+////        createConnectionMap)
+////      val testString = "0000\tgeomesa user\t823543\tGeoMesa rules!\t2014/08/13 :06:06:06:\tPoint(-78.4 38.0)"
+////      val f = ingest.lineToFeature(testString)
+////
+////      f.get.getAttribute(0) must beAnInstanceOf[java.lang.String]
+////      f.get.getAttribute(1) must beAnInstanceOf[java.lang.String]
+////      f.get.getAttribute(2) must beAnInstanceOf[java.lang.String]
+////      f.get.getAttribute(3) must beAnInstanceOf[java.lang.String]
+////      f.get.getAttribute(4) must beAnInstanceOf[java.util.Date]
+////      f.get.getAttribute(5) must beAnInstanceOf[Geometry]
+////
+////    }
+////
+////
+////    "properly create an Interator[Try[AvroSimpleFeature]] from a valid CSV with WKT geometries" in {
+////      val path = Tools.getClass.getResource("/test_valid_wkt.csv")
+////      val ingest = new SVIngest(csvWktConfig, createConnectionMap)
+////      val lines = Source.fromFile(path.getFile).getLines
+////      val featureIterator = ingest.linesToFeatures(lines)
+////
+////      featureIterator.foreach {
+////        case Success(ft) =>
+////          ft.getAttribute(0) must beAnInstanceOf[java.lang.Double]
+////          ft.getAttribute(1) must beAnInstanceOf[java.util.Date]
+////          ft.getAttribute(2) must beAnInstanceOf[Geometry]
+////        case Failure(ex) => failure
+////      }
+////      featureIterator must beAnInstanceOf[Iterator[Try[AvroSimpleFeature]]]
+////
+////    }
+////
+////    "properly create an Interator[Try[AvroSimpleFeature]] from a valid TSV with WKT geometries" in {
+////      val path = Tools.getClass.getResource("/test_valid_wkt.tsv")
+////      val ingest = new SVIngest(csvWktConfig.copy(format = Option("TSV")), createConnectionMap)
+////      val lines = Source.fromFile(path.getFile).getLines
+////      val featureIterator = ingest.linesToFeatures(lines)
+////
+////      featureIterator.foreach {
+////        case Success(ft) =>
+////          ft.getAttribute(0) must beAnInstanceOf[java.lang.Double]
+////          ft.getAttribute(1) must beAnInstanceOf[java.util.Date]
+////          ft.getAttribute(2) must beAnInstanceOf[Geometry]
+////        case Failure(ex) => failure
+////      }
+////      featureIterator must beAnInstanceOf[Iterator[Try[AvroSimpleFeature]]]
+////
+////    }
+//>>>>>>> 25ac2b8d158e57e71d349a587d13bcb5f891cbe1
+//
+//  }
+//
+//}