--- conflicted
+++ resolved
@@ -5,15 +5,6 @@
     'geomesa.home'
 ])
 
-<<<<<<< HEAD
-    .factory('WFSResource', ['$resource', function ($resource) {
-        return $resource('http://geomesa:8080/geoserver/geomesa/wms', {}, {
-            wfsRequest: {method: 'GET', isArray: false}
-        });
-    }])
-
-=======
->>>>>>> 44929755
     .config(['$routeProvider', function ($routeProvider) {
         // Configure route provider to transform any undefined hashes to /home.
         $routeProvider.otherwise({redirectTo: '/home'});
