--- conflicted
+++ resolved
@@ -14,11 +14,7 @@
             link: function (scope, element, attrs) {
                 scope.cards = [
                     {
-<<<<<<< HEAD
-                        start: 'Click a data point to view it\'s attributes'
-=======
                         Start: ' Click a data point to view it\'s attributes.'
->>>>>>> 44929755
                     }
                 ];
 
